{
    "cells": [
        {
            "cell_type": "code",
            "execution_count": null,
            "metadata": {
                "colab": {},
                "colab_type": "code",
                "id": "X87q4jmW4Rmi"
            },
            "outputs": [],
            "source": [
<<<<<<< HEAD
                "BRANCH = 'r1.8.2'"
=======
                "BRANCH = 'r1.9.0'"
>>>>>>> f3ad584b
            ]
        },
        {
            "cell_type": "code",
            "execution_count": null,
            "metadata": {
                "colab": {},
                "colab_type": "code",
                "id": "djqHSONJ20X8"
            },
            "outputs": [],
            "source": [
                "\"\"\"\n",
                "You can run either this notebook locally (if you have all the dependencies and a GPU) or on Google Colab.\n",
                "\n",
                "Instructions for setting up Colab are as follows:\n",
                "1. Open a new Python 3 notebook.\n",
                "2. Import this notebook from GitHub (File -> Upload Notebook -> \"GITHUB\" tab -> copy/paste GitHub URL)\n",
                "3. Connect to an instance with a GPU (Runtime -> Change runtime type -> select \"GPU\" for hardware accelerator)\n",
                "4. Run this cell to set up dependencies.\n",
                "\"\"\"\n",
                "# If you're using Google Colab and not running locally, run this cell\n",
                "\n",
                "# install NeMo\n",
<<<<<<< HEAD
                "BRANCH = 'r1.8.2'\n",
=======
                "BRANCH = 'r1.9.0'\n",
>>>>>>> f3ad584b
                "!python -m pip install git+https://github.com/NVIDIA/NeMo.git@$BRANCH#egg=nemo_toolkit[nlp]"
            ]
        },
        {
            "cell_type": "code",
            "execution_count": null,
            "metadata": {
                "colab": {},
                "colab_type": "code",
                "id": "CmvtH0pxHDQC"
            },
            "outputs": [],
            "source": [
                "import os\n",
                "import wget\n",
                "from nemo.collections import nlp as nemo_nlp\n",
                "from nemo.collections import common as nemo_common\n",
                "from omegaconf import OmegaConf"
            ]
        },
        {
            "cell_type": "markdown",
            "metadata": {
                "colab_type": "text",
                "id": "J6AARcXXUEbs"
            },
            "source": [
                "# Tokenizers Background\n",
                "\n",
                "For Natural Language Processing, tokenization is an essential part of data preprocessing. It is the process of splitting a string into a list of tokens. One can think of token as parts like a word is a token in a sentence.\n",
                "Depending on the application, different tokenizers are more suitable than others. \n",
                "\n",
                "\n",
                "For example, a WordTokenizer that splits the string on any whitespace, would tokenize the following string \n",
                "\n",
                "\"My first program, Hello World.\" -> [\"My\", \"first\", \"program,\", \"Hello\", \"World.\"]\n",
                "\n",
                "To turn the tokens into numerical model input, the standard method is to use a vocabulary and one-hot vectors for [word embeddings](https://en.wikipedia.org/wiki/Word_embedding). If a token appears in the vocabulary, its index is returned, if not the index of the unknown token is returned to mitigate out-of-vocabulary (OOV).\n",
                "\n",
                "\n"
            ]
        },
        {
            "cell_type": "markdown",
            "metadata": {
                "colab_type": "text",
                "id": "Fx7kTz00FL9W"
            },
            "source": [
                "# Tokenizers in NeMo\n",
                "\n",
                "In NeMo, we support the most used tokenization algorithms. We offer a wrapper around [Hugging Faces's AutoTokenizer](https://huggingface.co/transformers/model_doc/auto.html#autotokenizer) - a factory class that gives access to all Hugging Face tokenizers. This includes particularly all BERT-like model tokenizers, such as BertTokenizer, AlbertTokenizer, RobertaTokenizer, GPT2Tokenizer. Apart from that, we also support other tokenizers such as WordTokenizer, CharTokenizer, and [Google's SentencePieceTokenizer](https://github.com/google/sentencepiece).  \n",
                "\n",
                "\n",
                "We make sure that all tokenizers are compatible with BERT-like models, e.g. BERT, Roberta, Albert, and Megatron. For that, we provide a high-level user API `get_tokenizer()`, which allows the user to instantiate a tokenizer model with only four input arguments: \n",
                "* `tokenizer_name: str`\n",
                "* `tokenizer_model: Optional[str] = None`\n",
                "* `vocab_file: Optional[str] = None`\n",
                "* `special_tokens: Optional[Dict[str, str]] = None`\n",
                "\n",
                "Hugging Face and Megatron tokenizers (which uses Hugging Face underneath) can be automatically instantiated by only `tokenizer_name`, which downloads the corresponding `vocab_file` from the internet. \n",
                "\n",
<<<<<<< HEAD
                "For SentencePieceTokenizer, WordTokenizer, and CharTokenizers `tokenizer_model` or/and `vocab_file` can be generated offline in advance using [`scripts/tokenizers/process_asr_text_tokenizer.py`](https://github.com/NVIDIA/NeMo/blob/stable/scripts/process_asr_text_tokenizer.py)\n",
=======
                "For SentencePieceTokenizer, WordTokenizer, and CharTokenizers `tokenizer_model` or/and `vocab_file` can be generated offline in advance using [`scripts/tokenizers/process_asr_text_tokenizer.py`](https://github.com/NVIDIA/NeMo/blob/stable/scripts/tokenizers/process_asr_text_tokenizer.py)\n",
>>>>>>> f3ad584b
                "\n",
                "The tokenizers in NeMo are designed to be used interchangeably, especially when\n",
                "used in combination with a BERT-based model.\n",
                "\n",
                "Let's take a look at the list of available tokenizers:"
            ]
        },
        {
            "cell_type": "code",
            "execution_count": null,
            "metadata": {
                "colab": {},
                "colab_type": "code",
                "id": "zp7F45bgX7SU"
            },
            "outputs": [],
            "source": [
                "nemo_nlp.modules.get_tokenizer_list()"
            ]
        },
        {
            "cell_type": "markdown",
            "metadata": {
                "colab_type": "text",
                "id": "9O-TJpIgG1Mt"
            },
            "source": [
                "# Hugging Face AutoTokenizer"
            ]
        },
        {
            "cell_type": "code",
            "execution_count": null,
            "metadata": {
                "colab": {},
                "colab_type": "code",
                "id": "5xQdZmj-IuZi"
            },
            "outputs": [],
            "source": [
                "# instantiate tokenizer wrapper using pretrained model name only\n",
                "tokenizer1 = nemo_nlp.modules.get_tokenizer(tokenizer_name=\"bert-base-cased\")\n",
                "\n",
                "# the wrapper has a reference to the original HuggingFace tokenizer\n",
                "print(tokenizer1.tokenizer)"
            ]
        },
        {
            "cell_type": "code",
            "execution_count": null,
            "metadata": {
                "colab": {},
                "colab_type": "code",
                "id": "_Z7__VbTolBK"
            },
            "outputs": [],
            "source": [
                "# check vocabulary (this can be very long)\n",
                "print(tokenizer1.tokenizer.vocab)"
            ]
        },
        {
            "cell_type": "code",
            "execution_count": null,
            "metadata": {
                "colab": {},
                "colab_type": "code",
                "id": "z1CRAkRdonV9"
            },
            "outputs": [],
            "source": [
                "# show all special tokens if it has any\n",
                "print(tokenizer1.tokenizer.all_special_tokens)"
            ]
        },
        {
            "cell_type": "code",
            "execution_count": null,
            "metadata": {
                "colab": {},
                "colab_type": "code",
                "id": "SnE7LetCoCFY"
            },
            "outputs": [],
            "source": [
                "# instantiate tokenizer using custom vocabulary\n",
                "vocab_file = \"myvocab.txt\"\n",
                "vocab = [\"he\", \"llo\", \"world\"]\n",
                "with open(vocab_file, 'w', encoding='utf-8') as vocab_fp:\n",
                "  vocab_fp.write(\"\\n\".join(vocab))"
            ]
        },
        {
            "cell_type": "code",
            "execution_count": null,
            "metadata": {
                "colab": {},
                "colab_type": "code",
                "id": "UEznqEwRo3Jw"
            },
            "outputs": [],
            "source": [
                "tokenizer2 = nemo_nlp.modules.get_tokenizer(tokenizer_name=\"bert-base-cased\", vocab_file=vocab_file)"
            ]
        },
        {
            "cell_type": "code",
            "execution_count": null,
            "metadata": {
                "colab": {},
                "colab_type": "code",
                "id": "FsdSZ0pYoySH"
            },
            "outputs": [],
            "source": [
                "# Since we did not overwrite special tokens they should be the same as before\n",
                "print(tokenizer1.tokenizer.all_special_tokens == tokenizer2.tokenizer.all_special_tokens )"
            ]
        },
        {
            "cell_type": "markdown",
            "metadata": {},
            "source": [
                "## Adding Special tokens\n",
                "\n",
                "We do not recommend overwriting special tokens for Hugging Face pretrained models, \n",
                "since these are the commonly used default values. \n",
                "\n",
                "If a user still wants to overwrite the special tokens, specify some of the following keys:"
            ]
        },
        {
            "cell_type": "code",
            "execution_count": null,
            "metadata": {
                "colab": {},
                "colab_type": "code",
                "id": "apQz4QPHoGRW"
            },
            "outputs": [],
            "source": [
                "special_tokens_dict = {\"unk_token\": \"<UNK>\", \n",
                "                       \"sep_token\": \"<SEP>\", \n",
                "                       \"pad_token\": \"<PAD>\", \n",
                "                       \"bos_token\": \"<CLS>\", \n",
                "                       \"mask_token\": \"<MASK>\",\n",
                "                       \"eos_token\": \"<SEP>\",\n",
                "                       \"cls_token\": \"<CLS>\"}\n",
                "tokenizer3 = nemo_nlp.modules.get_tokenizer(tokenizer_name=\"bert-base-cased\",\n",
                "                                            vocab_file=vocab_file,\n",
                "                                            special_tokens=special_tokens_dict)\n",
                "\n",
                "# print newly set special tokens\n",
                "print(tokenizer3.tokenizer.all_special_tokens)\n",
                "# the special tokens should be different from the previous special tokens\n",
                "print(tokenizer3.tokenizer.all_special_tokens != tokenizer1.tokenizer.all_special_tokens )"
            ]
        },
        {
            "cell_type": "markdown",
            "metadata": {
                "colab": {},
                "colab_type": "code",
                "id": "MA1ttDXro64B"
            },
            "source": [
                "Notice, that if you specify tokens that were not previously included in the tokenizer's vocabulary file, new tokens will be added to the vocabulary file. You will see a message like this:"
            ]
        },
        {
            "cell_type": "markdown",
            "metadata": {
                "colab": {},
                "colab_type": "code",
                "id": "MA1ttDXro64B"
            },
            "source": [
                "`['<MASK>', '<CLS>', '<SEP>', '<PAD>', '<SEP>', '<CLS>', '<UNK>'] \n",
                "     will be added to the vocabulary.\n",
                "    Please resize your model accordingly`"
            ]
        },
        {
            "cell_type": "code",
            "execution_count": null,
            "metadata": {},
            "outputs": [],
            "source": [
                "# A safer way to add special tokens is the following:\n",
                "\n",
                "# define your model\n",
                "pretrained_model_name = 'bert-base-uncased'\n",
                "config = {\"language_model\": {\"pretrained_model_name\": pretrained_model_name}, \"tokenizer\": {}}\n",
                "omega_conf = OmegaConf.create(config)\n",
                "model = nemo_nlp.modules.get_lm_model(cfg=omega_conf)\n",
                "\n",
                "# define pretrained tokenizer\n",
                "tokenizer_default = nemo_nlp.modules.get_tokenizer(tokenizer_name=pretrained_model_name)"
            ]
        },
        {
            "cell_type": "code",
            "execution_count": null,
            "metadata": {},
            "outputs": [],
            "source": [
                "tokenizer_default.text_to_tokens('<MY_NEW_TOKEN> and another word')"
            ]
        },
        {
            "cell_type": "markdown",
            "metadata": {},
            "source": [
                "As you can see in the above, the tokenizer splits `<MY_NEW_TOKEN>` into subtokens. Let's add this to the special tokens to make sure the tokenizer does not split this into subtokens."
            ]
        },
        {
            "cell_type": "code",
            "execution_count": null,
            "metadata": {},
            "outputs": [],
            "source": [
                "special_tokens = {'bos_token': '<BOS>',\n",
                "                  'cls_token': '<CSL>',\n",
                "                  'additional_special_tokens': ['<MY_NEW_TOKEN>', '<ANOTHER_TOKEN>']}\n",
                "tokenizer_default.add_special_tokens(special_tokens_dict=special_tokens)\n",
                "\n",
                "# resize your model so that the embeddings for newly added tokens are updated during training/finetuning\n",
                "model.resize_token_embeddings(tokenizer_default.vocab_size)\n",
                "\n",
                "# let's make sure the tokenizer doesn't split our special tokens into subtokens\n",
                "tokenizer_default.text_to_tokens('<MY_NEW_TOKEN> and another word')"
            ]
        },
        {
            "cell_type": "markdown",
            "metadata": {},
            "source": [
                "Now, the model doesn't break down our special token into the subtokens."
            ]
        },
        {
            "cell_type": "markdown",
            "metadata": {
                "colab_type": "text",
                "id": "y4Ptfo5dXmk_"
            },
            "source": [
                "## Megatron model tokenizer"
            ]
        },
        {
            "cell_type": "code",
            "execution_count": null,
            "metadata": {
                "colab": {},
                "colab_type": "code",
                "id": "5zllsvBojxuJ"
            },
            "outputs": [],
            "source": [
                "# Megatron tokenizers are instances of the Hugging Face BertTokenizer. \n",
                "tokenizer4 = nemo_nlp.modules.get_tokenizer(tokenizer_name=\"megatron-bert-cased\")"
            ]
        },
        {
            "cell_type": "markdown",
            "metadata": {
                "colab_type": "text",
                "id": "jEgEo0aPj3Ws"
            },
            "source": [
                "# Train custom tokenizer model and vocabulary from text file "
            ]
        },
        {
            "cell_type": "markdown",
            "metadata": {
                "colab_type": "text",
                "id": "ykwKmREuPQE-"
            },
            "source": [
<<<<<<< HEAD
                "We use the [`scripts/tokenizers/process_asr_text_tokenizer.py`](https://github.com/NVIDIA/NeMo/blob/stable/scripts/process_asr_text_tokenizer.py) script to create a custom tokenizer model with its own vocabulary from an input file"
=======
                "We use the [`scripts/tokenizers/process_asr_text_tokenizer.py`](https://github.com/NVIDIA/NeMo/blob/stable/scripts/tokenizers/process_asr_text_tokenizer.py) script to create a custom tokenizer model with its own vocabulary from an input file"
>>>>>>> f3ad584b
            ]
        },
        {
            "cell_type": "code",
            "execution_count": null,
            "metadata": {
                "colab": {},
                "colab_type": "code",
                "id": "OD5FUul3QGhA"
            },
            "outputs": [],
            "source": [
                "# download tokenizer script\n",
                "script_file = \"process_asr_text_tokenizer.py\"\n",
                "\n",
                "if not os.path.exists(script_file):\n",
                "    print('Downloading script file...')\n",
                "    wget.download(f'https://raw.githubusercontent.com/NVIDIA/NeMo/{BRANCH}/scripts/tokenizers/process_asr_text_tokenizer.py')\n",
                "else:\n",
                "    print ('Script already exists')"
            ]
        },
        {
            "cell_type": "code",
            "execution_count": null,
            "metadata": {
                "colab": {},
                "colab_type": "code",
                "id": "T1gA8PsJ13MJ"
            },
            "outputs": [],
            "source": [
                "# Let's prepare some small text data for the tokenizer\n",
                "data_text = \"NeMo is a toolkit for creating Conversational AI applications. \\\n",
                "NeMo toolkit makes it possible for researchers to easily compose complex neural network architectures \\\n",
                "for conversational AI using reusable components - Neural Modules. \\\n",
                "Neural Modules are conceptual blocks of neural networks that take typed inputs and produce typed outputs. \\\n",
                "Such modules typically represent data layers, encoders, decoders, language models, loss functions, or methods of combining activations. \\\n",
                "The toolkit comes with extendable collections of pre-built modules and ready-to-use models for automatic speech recognition (ASR), \\\n",
                "natural language processing (NLP) and text synthesis (TTS). \\\n",
                "Built for speed, NeMo can utilize NVIDIA's Tensor Cores and scale out training to multiple GPUs and multiple nodes.\""
            ]
        },
        {
            "cell_type": "code",
            "execution_count": null,
            "metadata": {
                "colab": {},
                "colab_type": "code",
                "id": "SaqyxVZgpMJk"
            },
            "outputs": [],
            "source": [
                "# Write the text data into a file\n",
                "data_file=\"data.txt\"\n",
                "\n",
                "with open(data_file, 'w') as data_fp:\n",
                "  data_fp.write(data_text)"
            ]
        },
        {
            "cell_type": "code",
            "execution_count": null,
            "metadata": {
                "colab": {},
                "colab_type": "code",
                "id": "iWz31g-opP9z"
            },
            "outputs": [],
            "source": [
                "# Some additional parameters for the tokenizer\n",
                "# To tokenize at unigram, char or word boundary instead of using bpe, change --spe_type accordingly. \n",
                "# More details see https://github.com/google/sentencepiece#train-sentencepiece-model\n",
                "\n",
                "tokenizer_spe_type = \"bpe\"  # <-- Can be `bpe`, `unigram`, `word` or `char`\n",
                "vocab_size = 32"
            ]
        },
        {
            "cell_type": "code",
            "execution_count": null,
            "metadata": {
                "colab": {},
                "colab_type": "code",
                "id": "mX3KmWMvSUQw"
            },
            "outputs": [],
            "source": [
                "! python process_asr_text_tokenizer.py --data_file=$data_file --data_root=. --vocab_size=$vocab_size --tokenizer=spe --spe_type=$tokenizer_spe_type"
            ]
        },
        {
            "cell_type": "code",
            "execution_count": null,
            "metadata": {
                "colab": {},
                "colab_type": "code",
                "id": "v6hlcCYyKFiY"
            },
            "outputs": [],
            "source": [
                "# See created tokenizer model and vocabulary\n",
                "spe_model_dir=f\"tokenizer_spe_{tokenizer_spe_type}_v{vocab_size}\"\n",
                "! ls $spe_model_dir"
            ]
        },
        {
            "cell_type": "markdown",
            "metadata": {
                "colab_type": "text",
                "id": "EVp4zvxPatga"
            },
            "source": [
                "# Use custom tokenizer for data preprocessing\n",
                "## Example: SentencePiece for BPE"
            ]
        },
        {
            "cell_type": "code",
            "execution_count": null,
            "metadata": {
                "colab": {},
                "colab_type": "code",
                "id": "0o-XPMrIQBmm"
            },
            "outputs": [],
            "source": [
                "# initialize tokenizer with created tokenizer model, which inherently includes the vocabulary and specify optional special tokens\n",
                "tokenizer_spe = nemo_nlp.modules.get_tokenizer(tokenizer_name=\"sentencepiece\", tokenizer_model=spe_model_dir+\"/tokenizer.model\", special_tokens=special_tokens_dict)\n",
                "\n",
                "# specified special tokens are added to the vocabuary\n",
                "print(tokenizer_spe.vocab_size)"
            ]
        },
        {
            "cell_type": "markdown",
            "metadata": {
                "colab_type": "text",
                "id": "caafJmVLmEVD"
            },
            "source": [
                "# Using any tokenizer to tokenize text into BERT compatible input\n"
            ]
        },
        {
            "cell_type": "code",
            "execution_count": null,
            "metadata": {
                "colab": {},
                "colab_type": "code",
                "id": "ms4DAC4BpvqS"
            },
            "outputs": [],
            "source": [
                "text=\"hello world\"\n",
                "\n",
                "# create tokens\n",
                "tokenized = [tokenizer_spe.bos_token] + tokenizer_spe.text_to_tokens(text) + [tokenizer_spe.eos_token]\n",
                "print(tokenized)\n",
                "\n",
                "# turn token into input_ids for a neural model, such as BERTModule\n",
                "\n",
                "print(tokenizer_spe.tokens_to_ids(tokenized))"
            ]
        }
    ],
    "metadata": {
        "accelerator": "GPU",
        "colab": {
            "collapsed_sections": [],
            "name": "02_NLP_Tokenizers.ipynb",
            "provenance": [],
            "toc_visible": true
        },
        "kernelspec": {
            "display_name": "Python 3 (ipykernel)",
            "language": "python",
            "name": "python3"
        },
        "language_info": {
            "codemirror_mode": {
                "name": "ipython",
                "version": 3
            },
            "file_extension": ".py",
            "mimetype": "text/x-python",
            "name": "python",
            "nbconvert_exporter": "python",
            "pygments_lexer": "ipython3",
            "version": "3.8.12"
        },
        "pycharm": {
            "stem_cell": {
                "cell_type": "raw",
                "metadata": {
                    "collapsed": false
                },
                "source": []
            }
        }
    },
    "nbformat": 4,
    "nbformat_minor": 1
}<|MERGE_RESOLUTION|>--- conflicted
+++ resolved
@@ -10,11 +10,7 @@
             },
             "outputs": [],
             "source": [
-<<<<<<< HEAD
-                "BRANCH = 'r1.8.2'"
-=======
                 "BRANCH = 'r1.9.0'"
->>>>>>> f3ad584b
             ]
         },
         {
@@ -39,11 +35,7 @@
                 "# If you're using Google Colab and not running locally, run this cell\n",
                 "\n",
                 "# install NeMo\n",
-<<<<<<< HEAD
-                "BRANCH = 'r1.8.2'\n",
-=======
                 "BRANCH = 'r1.9.0'\n",
->>>>>>> f3ad584b
                 "!python -m pip install git+https://github.com/NVIDIA/NeMo.git@$BRANCH#egg=nemo_toolkit[nlp]"
             ]
         },
@@ -106,11 +98,7 @@
                 "\n",
                 "Hugging Face and Megatron tokenizers (which uses Hugging Face underneath) can be automatically instantiated by only `tokenizer_name`, which downloads the corresponding `vocab_file` from the internet. \n",
                 "\n",
-<<<<<<< HEAD
-                "For SentencePieceTokenizer, WordTokenizer, and CharTokenizers `tokenizer_model` or/and `vocab_file` can be generated offline in advance using [`scripts/tokenizers/process_asr_text_tokenizer.py`](https://github.com/NVIDIA/NeMo/blob/stable/scripts/process_asr_text_tokenizer.py)\n",
-=======
                 "For SentencePieceTokenizer, WordTokenizer, and CharTokenizers `tokenizer_model` or/and `vocab_file` can be generated offline in advance using [`scripts/tokenizers/process_asr_text_tokenizer.py`](https://github.com/NVIDIA/NeMo/blob/stable/scripts/tokenizers/process_asr_text_tokenizer.py)\n",
->>>>>>> f3ad584b
                 "\n",
                 "The tokenizers in NeMo are designed to be used interchangeably, especially when\n",
                 "used in combination with a BERT-based model.\n",
@@ -393,11 +381,7 @@
                 "id": "ykwKmREuPQE-"
             },
             "source": [
-<<<<<<< HEAD
-                "We use the [`scripts/tokenizers/process_asr_text_tokenizer.py`](https://github.com/NVIDIA/NeMo/blob/stable/scripts/process_asr_text_tokenizer.py) script to create a custom tokenizer model with its own vocabulary from an input file"
-=======
                 "We use the [`scripts/tokenizers/process_asr_text_tokenizer.py`](https://github.com/NVIDIA/NeMo/blob/stable/scripts/tokenizers/process_asr_text_tokenizer.py) script to create a custom tokenizer model with its own vocabulary from an input file"
->>>>>>> f3ad584b
             ]
         },
         {
