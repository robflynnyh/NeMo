--- conflicted
+++ resolved
@@ -46,11 +46,7 @@
         "id": "uRLPr0TnIAHO"
       },
       "source": [
-<<<<<<< HEAD
-        "BRANCH = 'r1.5.0'"
-=======
         "BRANCH = 'r1.6.0'"
->>>>>>> 66b5b07b
       ],
       "execution_count": null,
       "outputs": []
