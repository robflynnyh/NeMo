{
  "nbformat": 4,
  "nbformat_minor": 0,
  "metadata": {
    "colab": {
      "name": "Token_Classification_Named_Entity_Recognition.ipynb",
      "provenance": [],
      "private_outputs": true,
      "collapsed_sections": []
    },
    "kernelspec": {
      "name": "python3",
      "display_name": "Python 3"
    },
    "accelerator": "GPU",
    "pycharm": {
      "stem_cell": {
        "cell_type": "raw",
        "source": [],
        "metadata": {
          "collapsed": false
        }
      }
    }
  },
  "cells": [
    {
      "cell_type": "code",
      "execution_count": null,
      "metadata": {},
      "outputs": [],
      "source": [
<<<<<<< HEAD
        "BRANCH = 'r1.8.2'"
=======
        "BRANCH = 'r1.9.0'"
>>>>>>> f3ad584b
      ]
    },
    {
      "cell_type": "code",
      "metadata": {
        "id": "o_0K1lsW1dj9",
        "colab_type": "code",
        "colab": {}
      },
      "source": [
        "\"\"\"\n",
        "You can run either this notebook locally (if you have all the dependencies and a GPU) or on Google Colab.\n",
        "\n",
        "Instructions for setting up Colab are as follows:\n",
        "1. Open a new Python 3 notebook.\n",
        "2. Import this notebook from GitHub (File -> Upload Notebook -> \"GITHUB\" tab -> copy/paste GitHub URL)\n",
        "3. Connect to an instance with a GPU (Runtime -> Change runtime type -> select \"GPU\" for hardware accelerator)\n",
        "4. Run this cell to set up dependencies.\n",
        "\"\"\"\n",
        "# If you're using Google Colab and not running locally, run this cell\n",
        "\n",
        "# install NeMo\n",
<<<<<<< HEAD
        "BRANCH = 'r1.8.2'\n!python -m pip install git+https://github.com/NVIDIA/NeMo.git@$BRANCH#egg=nemo_toolkit[nlp]\n"
=======
        "BRANCH = 'r1.9.0'\n!python -m pip install git+https://github.com/NVIDIA/NeMo.git@$BRANCH#egg=nemo_toolkit[nlp]\n"
>>>>>>> f3ad584b
      ],
      "execution_count": null,
      "outputs": []
    },
    {
      "cell_type": "code",
      "metadata": {
        "pycharm": {
          "name": "#%%\n"
        },
        "id": "pC0slAc0h9zN",
        "colab_type": "code",
        "colab": {}
      },
      "source": [
        "# If you're not using Colab, you might need to upgrade jupyter notebook to avoid the following error:\n",
        "# 'ImportError: IProgress not found. Please update jupyter and ipywidgets.'\n",
        "\n",
        "! pip install ipywidgets\n",
        "! jupyter nbextension enable --py widgetsnbextension\n",
        "\n",
        "# Please restart the kernel after running this cell"
      ],
      "execution_count": null,
      "outputs": []
    },
    {
      "cell_type": "code",
      "metadata": {
        "id": "dzqD2WDFOIN-",
        "colab_type": "code",
        "colab": {}
      },
      "source": [
        "from nemo.collections import nlp as nemo_nlp\n",
        "from nemo.utils.exp_manager import exp_manager\n",
        "\n",
        "import os\n",
        "import wget \n",
        "import torch\n",
        "import pytorch_lightning as pl\n",
        "from omegaconf import OmegaConf"
      ],
      "execution_count": null,
      "outputs": []
    },
    {
      "cell_type": "markdown",
      "metadata": {
        "id": "daYw_Xll2ZR9",
        "colab_type": "text"
      },
      "source": [
        "# Task Description\n",
        "**Named entity recognition (NER)**, also referred to as entity chunking, identification or extraction, is the task of detecting and classifying key information (entities) in text.\n",
        "For example, in a sentence:  `Mary lives in Santa Clara and works at NVIDIA`, we should detect that `Mary` is a person, `Santa Clara` is a location and `NVIDIA` is a company."
      ]
    },
    {
      "cell_type": "markdown",
      "metadata": {
        "id": "ZnuziSwJ1yEB",
        "colab_type": "text"
      },
      "source": [
        "# Dataset\n",
        "\n",
        "In this tutorial we going to use [GMB(Groningen Meaning Bank)](http://www.let.rug.nl/bjerva/gmb/about.php) corpus for entity recognition. \n",
        "\n",
        "GMB is a fairly large corpus with a lot of annotations. Note, that GMB is not completely human annotated and it’s not considered 100% correct. \n",
        "The data is labeled using the [IOB format](https://en.wikipedia.org/wiki/Inside%E2%80%93outside%E2%80%93beginning_(tagging)) (short for inside, outside, beginning). \n",
        "\n",
        "The following classes appear in the dataset:\n",
        "* LOC = Geographical Entity\n",
        "* ORG = Organization\n",
        "* PER = Person\n",
        "* GPE = Geopolitical Entity\n",
        "* TIME = Time indicator\n",
        "* ART = Artifact\n",
        "* EVE = Event\n",
        "* NAT = Natural Phenomenon\n",
        "\n",
        "For this tutorial, classes ART, EVE, and NAT were combined into a MISC class due to small number of examples for these classes.\n",
        "\n",
        "\n"
      ]
    },
    {
      "cell_type": "markdown",
      "metadata": {
        "id": "qzcZ3nb_-SVT",
        "colab_type": "text"
      },
      "source": [
        "# NeMo Token Classification Data Format\n",
        "\n",
        "[TokenClassification Model](https://github.com/NVIDIA/NeMo/blob/stable/nemo/collections/nlp/models/token_classification/token_classification_model.py) in NeMo supports NER and other token level classification tasks, as long as the data follows the format specified below. \n",
        "\n",
        "Token Classification Model requires the data to be split into 2 files: \n",
        "* text.txt and \n",
        "* labels.txt. \n",
        "\n",
        "Each line of the **text.txt** file contains text sequences, where words are separated with spaces, i.e.: \n",
        "[WORD] [SPACE] [WORD] [SPACE] [WORD].\n",
        "\n",
        "The **labels.txt** file contains corresponding labels for each word in text.txt, the labels are separated with spaces, i.e.:\n",
        "[LABEL] [SPACE] [LABEL] [SPACE] [LABEL].\n",
        "\n",
        "Example of a text.txt file:\n",
        "```\n",
        "Jennifer is from New York City .\n",
        "She likes ...\n",
        "...\n",
        "```\n",
        "Corresponding labels.txt file:\n",
        "```\n",
        "B-PER O O B-LOC I-LOC I-LOC O\n",
        "O O ...\n",
        "...\n",
        "```"
      ]
    },
    {
      "cell_type": "markdown",
      "metadata": {
        "id": "VsEmwIPO4L4V",
        "colab_type": "text"
      },
      "source": [
        "To convert an IOB format data to the format required for training, run [examples/nlp/token_classification/data/import_from_iob_format.py](https://github.com/NVIDIA/NeMo/blob/stable/examples/nlp/token_classification/data/import_from_iob_format.py) on your train and dev files, as follows:\n",
        "\n",
        "\n",
        "\n",
        "\n",
        "```\n",
        "python examples/nlp/token_classification/data/import_from_iob_format.py --data_file PATH_TO_IOB_FORMAT_DATAFILE\n",
        "```\n",
        "\n",
        "For this tutorial, we are going to use the preprocessed GMB dataset.\n",
        "\n",
        "\n"
      ]
    },
    {
      "cell_type": "markdown",
      "metadata": {
        "id": "SL58EWkd2ZVb",
        "colab_type": "text"
      },
      "source": [
        "## Download and preprocess the data¶"
      ]
    },
    {
      "cell_type": "code",
      "metadata": {
        "id": "n8HZrDmr12_-",
        "colab_type": "code",
        "colab": {}
      },
      "source": [
        "DATA_DIR = \"DATA_DIR\"\n",
        "WORK_DIR = \"WORK_DIR\"\n",
        "MODEL_CONFIG = \"token_classification_config.yaml\""
      ],
      "execution_count": null,
      "outputs": []
    },
    {
      "cell_type": "code",
      "metadata": {
        "id": "jrx2ZXHrCHb_",
        "colab_type": "code",
        "colab": {}
      },
      "source": [
        "# download preprocessed data\n",
        "os.makedirs(WORK_DIR, exist_ok=True)\n",
        "os.makedirs(DATA_DIR, exist_ok=True)\n",
        "print('Downloading GMB data...')\n",
        "wget.download('https://dldata-public.s3.us-east-2.amazonaws.com/gmb_v_2.2.0_clean.zip', DATA_DIR)"
      ],
      "execution_count": null,
      "outputs": []
    },
    {
      "cell_type": "markdown",
      "metadata": {
        "id": "NhUzIeF0Yg0l",
        "colab_type": "text"
      },
      "source": [
        "Let's extract files from the .zip file:"
      ]
    },
    {
      "cell_type": "code",
      "metadata": {
        "id": "Y01BdjPRW-7B",
        "colab_type": "code",
        "colab": {}
      },
      "source": [
        "! unzip {DATA_DIR}/gmb_v_2.2.0_clean.zip -d {DATA_DIR}\n",
        "DATA_DIR = os.path.join(DATA_DIR, 'gmb_v_2.2.0_clean')"
      ],
      "execution_count": null,
      "outputs": []
    },
    {
      "cell_type": "markdown",
      "metadata": {
        "id": "U8Ty5_S7Ye8h",
        "colab_type": "text"
      },
      "source": [
        "Now, the data folder should contain 4 files:"
      ]
    },
    {
      "cell_type": "markdown",
      "metadata": {
        "id": "L8vsyh3JZH26",
        "colab_type": "text"
      },
      "source": [
        "\n",
        "\n",
        "* labels_dev.txt\n",
        "* labels_train.txt\n",
        "* text_dev.txt\n",
        "* text_train.txt\n"
      ]
    },
    {
      "cell_type": "code",
      "metadata": {
        "id": "qB0oLE4R9EhJ",
        "colab_type": "code",
        "colab": {}
      },
      "source": [
        "! ls -l {DATA_DIR}"
      ],
      "execution_count": null,
      "outputs": []
    },
    {
      "cell_type": "code",
      "metadata": {
        "id": "6UDPgadLN6SG",
        "colab_type": "code",
        "colab": {}
      },
      "source": [
        "# let's take a look at the data \n",
        "print('Text:')\n",
        "! head -n 5 {DATA_DIR}/text_train.txt\n",
        "\n",
        "print('\\nLabels:')\n",
        "! head -n 5 {DATA_DIR}/labels_train.txt"
      ],
      "execution_count": null,
      "outputs": []
    },
    {
      "cell_type": "markdown",
      "metadata": {
        "id": "daludzzL2Jba",
        "colab_type": "text"
      },
      "source": [
        "# Model Configuration"
      ]
    },
    {
      "cell_type": "markdown",
      "metadata": {
        "id": "Tit5kG4Z5SXu",
        "colab_type": "text"
      },
      "source": [
        "# Using an Out-of-the-Box Model\n",
        "\n",
        "To use a pretrained NER model, run:"
      ]
    },
    {
      "cell_type": "code",
      "metadata": {
        "id": "BKe5Jn4u9xng",
        "colab_type": "code",
        "colab": {}
      },
      "source": [
        "# this line will download pre-trained NER model from NVIDIA's NGC cloud and instantiate it for you\n",
        "pretrained_ner_model = nemo_nlp.models.TokenClassificationModel.from_pretrained(model_name=\"ner_en_bert\") "
      ],
      "execution_count": null,
      "outputs": []
    },
    {
      "cell_type": "markdown",
      "metadata": {
        "colab_type": "text",
        "id": "y8SFxPJd-hkH"
      },
      "source": [
        "To see how the model performs, let’s get model's predictions for a few examples:"
      ]
    },
    {
      "cell_type": "code",
      "metadata": {
        "id": "DQhsamclRtxJ",
        "colab_type": "code",
        "colab": {}
      },
      "source": [
        "# define the list of queries for inference\n",
        "queries = [\n",
        "    'we bought four shirts from the nvidia gear store in santa clara.',\n",
        "    'Nvidia is a company.',\n",
        "    'The Adventures of Tom Sawyer by Mark Twain is an 1876 novel about a young boy growing '\n",
        "    + 'up along the Mississippi River.',\n",
        "]\n",
        "results = pretrained_ner_model.add_predictions(queries)\n",
        "\n",
        "for query, result in zip(queries, results):\n",
        "    print()\n",
        "    print(f'Query : {query}')\n",
        "    print(f'Result: {result.strip()}\\n')"
      ],
      "execution_count": null,
      "outputs": []
    },
    {
      "cell_type": "markdown",
      "metadata": {
        "id": "_whKCxfTMo6Y",
        "colab_type": "text"
      },
      "source": [
        "Now, let's take a closer look at the model's configuration and learn to train the model from scratch and finetune the pretrained model.\n",
        "\n",
        "# Model configuration\n",
        "\n",
        "Our Named Entity Recognition model is comprised of the pretrained [BERT](https://arxiv.org/pdf/1810.04805.pdf) model followed by a Token Classification layer.\n",
        "\n",
        "The model is defined in a config file which declares multiple important sections. They are:\n",
        "- **model**: All arguments that are related to the Model - language model, token classifier, optimizer and schedulers, datasets and any other related information\n",
        "\n",
        "- **trainer**: Any argument to be passed to PyTorch Lightning"
      ]
    },
    {
      "cell_type": "code",
      "metadata": {
        "id": "T1gA8PsJ13MJ",
        "colab_type": "code",
        "colab": {}
      },
      "source": [
        "# download the model's configuration file \n",
        "config_dir = WORK_DIR + '/configs/'\n",
        "os.makedirs(config_dir, exist_ok=True)\n",
        "if not os.path.exists(config_dir + MODEL_CONFIG):\n",
        "    print('Downloading config file...')\n",
        "    wget.download(f'https://raw.githubusercontent.com/NVIDIA/NeMo/{BRANCH}/examples/nlp/token_classification/conf/' + MODEL_CONFIG, config_dir)\n",
        "else:\n",
        "    print ('config file is already exists')"
      ],
      "execution_count": null,
      "outputs": []
    },
    {
      "cell_type": "code",
      "metadata": {
        "id": "mX3KmWMvSUQw",
        "colab_type": "code",
        "colab": {}
      },
      "source": [
        "# this line will print the entire config of the model\n",
        "config_path = f'{WORK_DIR}/configs/{MODEL_CONFIG}'\n",
        "print(config_path)\n",
        "config = OmegaConf.load(config_path)\n",
        "print(OmegaConf.to_yaml(config))"
      ],
      "execution_count": null,
      "outputs": []
    },
    {
      "cell_type": "markdown",
      "metadata": {
        "id": "ZCgWzNBkaQLZ",
        "colab_type": "text"
      },
      "source": [
        "# Model Training From Scratch\n",
        "## Setting up Data within the config\n",
        "\n",
        "Among other things, the config file contains dictionaries called dataset, train_ds and validation_ds. These are configurations used to setup the Dataset and DataLoaders of the corresponding config.\n",
        "\n",
        "We assume that both training and evaluation files are located in the same directory, and use the default names mentioned during the data download step. \n",
        "So, to start model training, we simply need to specify `model.dataset.data_dir`, like we are going to do below.\n",
        "\n",
        "Also notice that some config lines, including `model.dataset.data_dir`, have `???` in place of paths, this means that values for these fields are required to be specified by the user.\n",
        "\n",
        "Let's now add the data directory path to the config."
      ]
    },
    {
      "cell_type": "code",
      "metadata": {
        "id": "LQHCJN-ZaoLp",
        "colab_type": "code",
        "colab": {}
      },
      "source": [
        "# in this tutorial train and dev datasets are located in the same folder, so it is enought to add the path of the data directory to the config\n",
        "config.model.dataset.data_dir = DATA_DIR\n",
        "\n",
        "# if you want to use the full dataset, set NUM_SAMPLES to -1\n",
        "NUM_SAMPLES = 1000\n",
        "config.model.train_ds.num_samples = NUM_SAMPLES\n",
        "config.model.validation_ds.num_samples = NUM_SAMPLES"
      ],
      "execution_count": null,
      "outputs": []
    },
    {
      "cell_type": "markdown",
      "metadata": {
        "id": "nB96-3sTc3yk",
        "colab_type": "text"
      },
      "source": [
        "## Building the PyTorch Lightning Trainer\n",
        "\n",
        "NeMo models are primarily PyTorch Lightning modules - and therefore are entirely compatible with the PyTorch Lightning ecosystem.\n",
        "\n",
        "Let's first instantiate a Trainer object"
      ]
    },
    {
      "cell_type": "code",
      "metadata": {
        "id": "1tG4FzZ4Ui60",
        "colab_type": "code",
        "colab": {}
      },
      "source": [
        "print(\"Trainer config - \\n\")\n",
        "print(OmegaConf.to_yaml(config.trainer))"
      ],
      "execution_count": null,
      "outputs": []
    },
    {
      "cell_type": "code",
      "metadata": {
        "id": "knF6QeQQdMrH",
        "colab_type": "code",
        "colab": {}
      },
      "source": [
        "# lets modify some trainer configs\n",
        "# checks if we have GPU available and uses it\n",
        "accelerator = 'gpu' if torch.cuda.is_available() else 'cpu'\n",
        "config.trainer.devices = 1\n",
        "config.trainer.accelerator = accelerator\n",
        "\n",
        "config.trainer.precision = 16 if torch.cuda.is_available() else 32\n",
        "\n",
        "# for mixed precision training, uncomment the line below (precision should be set to 16 and amp_level to O1):\n",
        "# config.trainer.amp_level = O1\n",
        "\n",
        "# remove distributed training flags\n",
        "config.trainer.strategy = None\n",
        "\n",
        "# setup max number of steps to reduce training time for demonstration purposes of this tutorial\n",
        "config.trainer.max_steps = 32\n",
        "\n",
        "trainer = pl.Trainer(**config.trainer)"
      ],
      "execution_count": null,
      "outputs": []
    },
    {
      "cell_type": "markdown",
      "metadata": {
        "id": "8IlEMdVxdr6p",
        "colab_type": "text"
      },
      "source": [
        "## Setting up a NeMo Experiment¶\n",
        "\n",
        "NeMo has an experiment manager that handles logging and checkpointing for us, so let's use it:"
      ]
    },
    {
      "cell_type": "code",
      "metadata": {
        "id": "8uztqGAmdrYt",
        "colab_type": "code",
        "colab": {}
      },
      "source": [
        "exp_dir = exp_manager(trainer, config.get(\"exp_manager\", None))\n",
        "\n",
        "# the exp_dir provides a path to the current experiment for easy access\n",
        "exp_dir = str(exp_dir)\n",
        "exp_dir"
      ],
      "execution_count": null,
      "outputs": []
    },
    {
      "cell_type": "markdown",
      "metadata": {
        "id": "8tjLhUvL_o7_",
        "colab_type": "text"
      },
      "source": [
        "Before initializing the model, we might want to modify some of the model configs. For example, we might want to modify the pretrained BERT model:"
      ]
    },
    {
      "cell_type": "code",
      "metadata": {
        "id": "Xeuc2i7Y_nP5",
        "colab_type": "code",
        "colab": {}
      },
      "source": [
        "# get the list of supported BERT-like models, for the complete list of HugginFace models, see https://huggingface.co/models\n",
        "print(nemo_nlp.modules.get_pretrained_lm_models_list(include_external=True))\n",
        "\n",
        "# specify BERT-like model, you want to use\n",
        "PRETRAINED_BERT_MODEL = \"bert-base-uncased\""
      ],
      "execution_count": null,
      "outputs": []
    },
    {
      "cell_type": "code",
      "metadata": {
        "id": "RK2xglXyAUOO",
        "colab_type": "code",
        "colab": {}
      },
      "source": [
        "# add the specified above model parameters to the config\n",
        "config.model.language_model.pretrained_model_name = PRETRAINED_BERT_MODEL"
      ],
      "execution_count": null,
      "outputs": []
    },
    {
      "cell_type": "markdown",
      "metadata": {
        "id": "fzNZNAVRjDD-",
        "colab_type": "text"
      },
      "source": [
        "Now, we are ready to initialize our model. During the model initialization call, the dataset and data loaders we'll be prepared for training and evaluation.\n",
        "Also, the pretrained BERT model will be downloaded, note it can take up to a few minutes depending on the size of the chosen BERT model."
      ]
    },
    {
      "cell_type": "code",
      "metadata": {
        "id": "NgsGLydWo-6-",
        "colab_type": "code",
        "colab": {}
      },
      "source": [
        "model_from_scratch = nemo_nlp.models.TokenClassificationModel(cfg=config.model, trainer=trainer)"
      ],
      "execution_count": null,
      "outputs": []
    },
    {
      "cell_type": "markdown",
      "metadata": {
        "id": "kQ592Tx4pzyB",
        "colab_type": "text"
      },
      "source": [
        "## Monitoring training progress\n",
        "Optionally, you can create a Tensorboard visualization to monitor training progress."
      ]
    },
    {
      "cell_type": "code",
      "metadata": {
        "id": "mTJr16_pp0aS",
        "colab_type": "code",
        "colab": {}
      },
      "source": [
        "try:\n",
        "  from google import colab\n",
        "  COLAB_ENV = True\n",
        "except (ImportError, ModuleNotFoundError):\n",
        "  COLAB_ENV = False\n",
        "\n",
        "# Load the TensorBoard notebook extension\n",
        "if COLAB_ENV:\n",
        "  %load_ext tensorboard\n",
        "  %tensorboard --logdir {exp_dir}\n",
        "else:\n",
        "  print(\"To use tensorboard, please use this notebook in a Google Colab environment.\")"
      ],
      "execution_count": null,
      "outputs": []
    },
    {
      "cell_type": "code",
      "metadata": {
        "id": "hUvnSpyjp0Dh",
        "colab_type": "code",
        "colab": {}
      },
      "source": [
        "# start model training\n",
        "trainer.fit(model_from_scratch)"
      ],
      "execution_count": null,
      "outputs": []
    },
    {
      "cell_type": "markdown",
      "metadata": {
        "id": "JxBiIKMlH8yv",
        "colab_type": "text"
      },
      "source": [
        "After training for 5 epochs, with the default config and NUM_SAMPLES = -1 (i.e.all data is used), your model performance should look similar to this: \n",
        "```\n",
        "    label                                                precision    recall       f1           support   \n",
        "    O (label_id: 0)                                         99.14      99.19      99.17     131141\n",
        "    B-GPE (label_id: 1)                                     95.86      94.03      94.93       2362\n",
        "    B-LOC (label_id: 2)                                     83.99      90.31      87.04       5346\n",
        "    B-MISC (label_id: 3)                                    39.82      34.62      37.04        130\n",
        "    B-ORG (label_id: 4)                                     78.33      67.82      72.70       2980\n",
        "    B-PER (label_id: 5)                                     84.36      84.32      84.34       2577\n",
        "    B-TIME (label_id: 6)                                    91.94      91.23      91.58       2975\n",
        "    I-GPE (label_id: 7)                                     88.89      34.78      50.00         23\n",
        "    I-LOC (label_id: 8)                                     77.18      79.13      78.14       1030\n",
        "    I-MISC (label_id: 9)                                    28.57      24.00      26.09         75\n",
        "    I-ORG (label_id: 10)                                    78.67      75.67      77.14       2384\n",
        "    I-PER (label_id: 11)                                    86.69      90.17      88.40       2687\n",
        "    I-TIME (label_id: 12)                                   83.21      83.48      83.34        938\n",
        "    -------------------\n",
        "    micro avg                                               96.95      96.95      96.95     154648\n",
        "    macro avg                                               78.20      72.98      74.61     154648\n",
        "    weighted avg                                            96.92      96.95      96.92     154648\n",
        "```\n",
        "\n"
      ]
    },
    {
      "cell_type": "markdown",
      "metadata": {
        "id": "VPdzJVAgSFaJ",
        "colab_type": "text"
      },
      "source": [
        "# Inference\n",
        "\n",
        "To see how the model performs, we can run generate prediction similar to the way we did it earlier"
      ]
    },
    {
      "cell_type": "markdown",
      "metadata": {
        "id": "QaW0A1OOwefR",
        "colab_type": "text"
      },
      "source": [
        "## Generate Predictions\n",
        "\n",
        "To see how the model performs, we can generate prediction the same way we did it earlier or we can use our model to generate predictions for a dataset from a file, for example, to perform final evaluation or to do error analysis.\n",
        "Below, we are using a subset of dev set, but it could be any text file as long as it follows the data format described above.\n",
        "Labels_file is optional here, and if provided will be used to get metrics."
      ]
    },
    {
      "cell_type": "code",
      "metadata": {
        "id": "92PB0iTqNnW-",
        "colab_type": "code",
        "colab": {}
      },
      "source": [
        "# let's first create a subset of our dev data\n",
        "! head -n 100 {DATA_DIR}/text_dev.txt > {DATA_DIR}/sample_text_dev.txt\n",
        "! head -n 100 {DATA_DIR}/labels_dev.txt > {DATA_DIR}/sample_labels_dev.txt"
      ],
      "execution_count": null,
      "outputs": []
    },
    {
      "cell_type": "markdown",
      "metadata": {
        "id": "vXnx2tKoOohy",
        "colab_type": "text"
      },
      "source": [
        "Now, let's generate predictions for the provided text file.\n",
        "If labels file is also specified, the model will evaluate the predictions and plot confusion matrix. "
      ]
    },
    {
      "cell_type": "code",
      "metadata": {
        "id": "sglcZV1bwsv0",
        "colab_type": "code",
        "colab": {}
      },
      "source": [
        "model_from_scratch.evaluate_from_file(\n",
        "    text_file=os.path.join(DATA_DIR, 'sample_text_dev.txt'),\n",
        "    labels_file=os.path.join(DATA_DIR, 'sample_labels_dev.txt'),\n",
        "    output_dir=exp_dir,\n",
        ")"
      ],
      "execution_count": null,
      "outputs": []
    },
    {
      "cell_type": "markdown",
      "metadata": {
        "id": "ref1qSonGNhP",
        "colab_type": "text"
      },
      "source": [
        "## Training Script\n",
        "\n",
        "If you have NeMo installed locally, you can also train the model with [nlp/token_classification/token_classification_train.py](https://github.com/NVIDIA/NeMo/blob/stable/examples/nlp/token_classification/token_classification_train.py).\n",
        "\n",
        "To run training script, use:\n",
        "\n",
        "`python token_classification_train.py model.dataset.data_dir=PATH_TO_DATA_DIR`\n",
        "\n",
        "# Finetuning model with your data\n",
        "\n",
        "When we were training from scratch, the datasets were prepared for training during the model initialization. When we are using a pretrained NER model, before training, we need to setup training and evaluation data.\n"
      ]
    },
    {
      "cell_type": "code",
      "metadata": {
        "id": "yu9fZc2vPQfw",
        "colab_type": "code",
        "colab": {}
      },
      "source": [
        "# let's reload our pretrained NER model\n",
        "pretrained_ner_model = nemo_nlp.models.TokenClassificationModel.from_pretrained('ner_en_bert')\n",
        "\n",
        "# then we need to setup the data dir to get class weights statistics\n",
        "pretrained_ner_model.update_data_dir(DATA_DIR)\n",
        "\n",
        "# setup train and validation Pytorch DataLoaders\n",
        "pretrained_ner_model.setup_training_data()\n",
        "pretrained_ner_model.setup_validation_data()\n",
        "\n",
        "# then we're setting up loss, use class_balancing='weighted_loss' if you want to add class weights to the CrossEntropyLoss\n",
        "pretrained_ner_model.setup_loss()\n",
        "\n",
        "# and now we can create a PyTorch Lightning trainer and call `fit` again\n",
        "# for this tutorial we are setting fast_dev_run to True, and the trainer will run 1 training batch and 1 validation batch\n",
        "# for actual model training, disable the flag\n",
        "fast_dev_run = True\n",
        "trainer = pl.Trainer(devices=1, accelerator='gpu', fast_dev_run=fast_dev_run)\n",
        "trainer.fit(pretrained_ner_model)"
      ],
      "execution_count": null,
      "outputs": []
    },
    {
      "source": [
        "# Labeling your own data\n",
        "\n",
        "If you have raw data, NeMo recommends using the Datasaur labeling platform to apply labels to data. Datasaur was designed specifically for labeling text data and supports basic NLP labeling tasks such as Named Entity Recognition and text classification through advanced NLP tasks such as dependency parsing and coreference resolution. You can sign up for Datasaur for free at https://datasaur.ai/sign-up/. Once you upload a file, you can choose from multiple NLP project types and use the Datasaur interface to label the data. After labeling, you can export the labeled data using the conll_2003 format, which integrates directly with NeMo. A video walkthrough can be found here: https://www.youtube.com/watch?v=I9WVmnnSciE.\n"
      ],
      "cell_type": "markdown",
      "metadata": {}
    }
  ]
}<|MERGE_RESOLUTION|>--- conflicted
+++ resolved
@@ -30,11 +30,7 @@
       "metadata": {},
       "outputs": [],
       "source": [
-<<<<<<< HEAD
-        "BRANCH = 'r1.8.2'"
-=======
         "BRANCH = 'r1.9.0'"
->>>>>>> f3ad584b
       ]
     },
     {
@@ -57,11 +53,7 @@
         "# If you're using Google Colab and not running locally, run this cell\n",
         "\n",
         "# install NeMo\n",
-<<<<<<< HEAD
-        "BRANCH = 'r1.8.2'\n!python -m pip install git+https://github.com/NVIDIA/NeMo.git@$BRANCH#egg=nemo_toolkit[nlp]\n"
-=======
         "BRANCH = 'r1.9.0'\n!python -m pip install git+https://github.com/NVIDIA/NeMo.git@$BRANCH#egg=nemo_toolkit[nlp]\n"
->>>>>>> f3ad584b
       ],
       "execution_count": null,
       "outputs": []
