{
    "cells": [
        {
            "cell_type": "code",
            "execution_count": null,
            "metadata": {},
            "outputs": [],
            "source": [
                "\"\"\"\n",
                "You can run either this notebook locally (if you have all the dependencies and a GPU) or on Google Colab.\n",
                "\n",
                "Instructions for setting up Colab are as follows:\n",
                "1. Open a new Python 3 notebook.\n",
                "2. Import this notebook from GitHub (File -> Upload Notebook -> \"GITHUB\" tab -> copy/paste GitHub URL)\n",
                "3. Connect to an instance with a GPU (Runtime -> Change runtime type -> select \"GPU\" for hardware accelerator)\n",
                "4. Run this cell to set up dependencies.\n",
                "\"\"\"\n",
                "\n",
                "## Install NeMo if using google collab or if its not installed locally\n",
<<<<<<< HEAD
                "BRANCH = 'r1.8.2'\n",
=======
                "BRANCH = 'r1.9.0'\n",
>>>>>>> f3ad584b
                "!python -m pip install git+https://github.com/NVIDIA/NeMo.git@$BRANCH#egg=nemo_toolkit[all]"
            ]
        },
        {
            "cell_type": "code",
            "execution_count": null,
            "metadata": {},
            "outputs": [],
            "source": [
                "## Install dependencies\n",
                "!pip install wget\n",
                "!pip install faiss-gpu"
            ]
        },
        {
            "cell_type": "code",
            "execution_count": null,
            "metadata": {},
            "outputs": [],
            "source": [
                "import faiss\n",
                "import torch\n",
                "import wget\n",
                "import os\n",
                "import numpy as np\n",
                "import pandas as pd\n",
                "\n",
                "from omegaconf import OmegaConf\n",
                "from pytorch_lightning import Trainer\n",
                "from IPython.display import display\n",
                "from tqdm import tqdm\n",
                "\n",
                "from nemo.collections import nlp as nemo_nlp\n",
                "from nemo.utils.exp_manager import exp_manager"
            ]
        },
        {
            "cell_type": "markdown",
            "metadata": {},
            "source": [
                "## Entity Linking"
            ]
        },
        {
            "cell_type": "markdown",
            "metadata": {},
            "source": [
                "#### Task Description\n",
                "[Entity linking](https://en.wikipedia.org/wiki/Entity_linking) is the process of connecting concepts mentioned in natural language to their canonical forms stored in a knowledge base. For example, say a knowledge base contained the entity 'ID3452 influenza' and we wanted to process some natural language containing the sentence \"The patient has flu like symptoms\". An entity linking model would match the word 'flu' to the knowledge base entity 'ID3452 influenza', allowing for disambiguation and normalization of concepts referenced in text. Entity linking applications range from helping automate data ingestion to assisting in real time dialogue concept normalization. We will be focusing on entity linking in the medical domain for this demo, but the entity linking model, dataset, and training code within NVIDIA NeMo can be applied to other domains like finance and retail.\n",
                "\n",
                "Within NeMo and this tutorial we use the entity linking approach described in Liu et. al's NAACL 2021 \"[Self-alignment Pre-training for Biomedical Entity Representations](https://arxiv.org/abs/2010.11784v2)\". The main idea behind this approach is to reshape an initial concept embedding space such that synonyms of the same concept are pulled closer together and unrelated concepts are pushed further apart. The concept embeddings from this reshaped space can then be used to build a knowledge base embedding index. This index stores concept IDs mapped to their respective concept embeddings in a format conducive to efficient nearest neighbor search. We can link query concepts to their canonical forms in the knowledge base by performing a nearest neighbor search- matching concept query embeddings to the most similar concepts embeddings in the knowledge base index. \n",
                "\n",
                "In this tutorial we will be using the [faiss](https://github.com/facebookresearch/faiss) library to build our concept index."
            ]
        },
        {
            "cell_type": "markdown",
            "metadata": {},
            "source": [
                "#### Self Alignment Pretraining\n",
                "Self-Alignment pretraining is a second stage pretraining of an existing encoder (called second stage because the encoder model can be further finetuned after this more general pretraining step). The dataset used during training consists of pairs of concept synonyms that map to the same ID. At each training iteration, we only select *hard* examples present in the mini batch to calculate the loss and update the model weights. In this context, a hard example is an example where a concept is closer to an unrelated concept in the mini batch than it is to the synonym concept it is paired with by some margin. I encourage you to take a look at [section 2 of the paper](https://arxiv.org/pdf/2010.11784.pdf) for a more formal and in depth description of how hard examples are selected.\n",
                "\n",
                "We then use a [metric learning loss](https://openaccess.thecvf.com/content_CVPR_2019/papers/Wang_Multi-Similarity_Loss_With_General_Pair_Weighting_for_Deep_Metric_Learning_CVPR_2019_paper.pdf) calculated from the hard examples selected. This loss helps reshape the embedding space. The concept representation space is rearranged to be more suitable for entity matching via embedding cosine similarity. \n",
                "\n",
                "Now that we have idea of what's going on, let's get started!"
            ]
        },
        {
            "cell_type": "markdown",
            "metadata": {},
            "source": [
                "## Dataset Preprocessing"
            ]
        },
        {
            "cell_type": "code",
            "execution_count": null,
            "metadata": {},
            "outputs": [],
            "source": [
                "# Download data into project directory\n",
                "PROJECT_DIR = \".\" #Change if you don't want the current directory to be the project dir\n",
                "DATA_DIR = os.path.join(PROJECT_DIR, \"tiny_example_data\")\n",
                "\n",
                "if not os.path.isdir(os.path.join(DATA_DIR)):\n",
                "    wget.download('https://dldata-public.s3.us-east-2.amazonaws.com/tiny_example_data.zip',\n",
                "                  os.path.join(PROJECT_DIR, \"tiny_example_data.zip\"))\n",
                "\n",
                "    !unzip {PROJECT_DIR}/tiny_example_data.zip -d {PROJECT_DIR}"
            ]
        },
        {
            "cell_type": "markdown",
            "metadata": {},
            "source": [
                "In this tutorial we will be using a tiny toy dataset to demonstrate how to use NeMo's entity linking model functionality. The dataset includes synonyms for 12 medical concepts. Entity phrases with the same ID are synonyms for the same concept. For example, \"*chronic kidney failure*\", \"*gradual loss of kidney function*\", and \"*CKD*\" are all synonyms of concept ID 5. Here's the dataset before preprocessing:"
            ]
        },
        {
            "cell_type": "code",
            "execution_count": null,
            "metadata": {},
            "outputs": [],
            "source": [
                "raw_data = pd.read_csv(os.path.join(DATA_DIR, \"tiny_example_dev_data.csv\"), names=[\"ID\", \"CONCEPT\"], index_col=False)\n",
                "print(raw_data)"
            ]
        },
        {
            "cell_type": "markdown",
            "metadata": {},
            "source": [
                "We've already paired off the concepts for this dataset with the format `ID concept_synonym1 concept_synonym2`. Here are the first ten rows:"
            ]
        },
        {
            "cell_type": "code",
            "execution_count": null,
            "metadata": {},
            "outputs": [],
            "source": [
                "training_data = pd.read_table(os.path.join(DATA_DIR, \"tiny_example_train_pairs.tsv\"), names=[\"ID\", \"CONCEPT_SYN1\", \"CONCEPT_SYN2\"], delimiter='\\t')\n",
                "print(training_data.head(10))"
            ]
        },
        {
            "cell_type": "markdown",
            "metadata": {},
            "source": [
                "Use the [Unified Medical Language System (UMLS)](https://www.nlm.nih.gov/research/umls/index.html) dataset for full medical domain entity linking training. The data contains over 9 million entities and is a table of medical concepts with their corresponding concept IDs (CUI). After [requesting a free license and making a UMLS Terminology Services (UTS) account](https://www.nlm.nih.gov/research/umls/index.html), the [entire UMLS dataset](https://www.nlm.nih.gov/research/umls/licensedcontent/umlsknowledgesources.html) can be downloaded from the NIH's website. If you've cloned the NeMo repo you can run the data processing script located in `examples/nlp/entity_linking/data/umls_dataset_processing.py` on the full dataset. This script will take in the initial table of UMLS concepts and produce a .tsv file with each row formatted as `CUI\\tconcept_synonym1\\tconcept_synonym2`. Once the UMLS dataset .RRF file is downloaded, the script can be run from the `examples/nlp/entity_linking` directory like so: \n",
                "```\n",
                "python data/umls_dataset_processing.py\n",
                "```"
            ]
        },
        {
            "cell_type": "markdown",
            "metadata": {},
            "source": [
                "## Model Training"
            ]
        },
        {
            "cell_type": "markdown",
            "metadata": {},
            "source": [
                "Second stage pretrain a BERT Base encoder on the self-alignment pretraining task (SAP) for improved entity linking. Using a GPU, the model should take 5 minutes or less to train on this example dataset and training progress will be output below the cell."
            ]
        },
        {
            "cell_type": "code",
            "execution_count": null,
            "metadata": {},
            "outputs": [],
            "source": [
                "#Download config\n",
                "wget.download(\"https://raw.githubusercontent.com/vadam5/NeMo/main/examples/nlp/entity_linking/conf/tiny_example_entity_linking_config.yaml\",\n",
                "              os.path.join(PROJECT_DIR, \"tiny_example_entity_linking_config.yaml\"))\n",
                "\n",
                "# Load in config file\n",
                "cfg = OmegaConf.load(os.path.join(PROJECT_DIR, \"tiny_example_entity_linking_config.yaml\"))\n",
                "\n",
                "# Set config file variables\n",
                "cfg.project_dir = PROJECT_DIR\n",
                "cfg.model.nemo_path = os.path.join(PROJECT_DIR, \"tiny_example_sap_bert_model.nemo\")\n",
                "cfg.model.train_ds.data_file = os.path.join(DATA_DIR, \"tiny_example_train_pairs.tsv\")\n",
                "cfg.model.validation_ds.data_file = os.path.join(DATA_DIR, \"tiny_example_validation_pairs.tsv\")\n",
                "\n",
                "# remove distributed training flags\n",
                "cfg.trainer.strategy = None\n",
                "cfg.trainer.accelerator = None"
            ]
        },
        {
            "cell_type": "code",
            "execution_count": null,
            "metadata": {},
            "outputs": [],
            "source": [
                "# Initialize the trainer and model\n",
                "trainer = Trainer(**cfg.trainer)\n",
                "exp_manager(trainer, cfg.get(\"exp_manager\", None))\n",
                "model = nemo_nlp.models.EntityLinkingModel(cfg=cfg.model, trainer=trainer)"
            ]
        },
        {
            "cell_type": "code",
            "execution_count": null,
            "metadata": {},
            "outputs": [],
            "source": [
                "# Train and save the model\n",
                "trainer.fit(model)\n",
                "model.save_to(cfg.model.nemo_path)"
            ]
        },
        {
            "cell_type": "markdown",
            "metadata": {},
            "source": [
                "You can run the script at `examples/nlp/entity_linking/self_alignment_pretraining.py` to train a model on a larger dataset. Run\n",
                "\n",
                "```\n",
                "python self_alignment_pretraining.py project_dir=.\n",
                "```\n",
                "from the `examples/nlp/entity_linking` directory."
            ]
        },
        {
            "cell_type": "markdown",
            "metadata": {},
            "source": [
                "## Model Evaluation\n",
                "\n",
                "Let's evaluate our freshly trained model and compare its performance with a BERT Base encoder that hasn't undergone self-alignment pretraining. We first need to restore our trained model and load our BERT Base Baseline model."
            ]
        },
        {
            "cell_type": "code",
            "execution_count": null,
            "metadata": {},
            "outputs": [],
            "source": [
                "device = torch.device('cuda' if torch.cuda.is_available() else 'cpu')\n",
                "\n",
                "# Restore second stage pretrained model\n",
                "sap_model_cfg = cfg\n",
                "sap_model_cfg.index.index_save_name = os.path.join(PROJECT_DIR, \"tiny_example_entity_linking_index\")\n",
                "sap_model_cfg.index.index_ds.data_file = os.path.join(DATA_DIR, \"tiny_example_index_data.tsv\")\n",
                "sap_model = nemo_nlp.models.EntityLinkingModel.restore_from(sap_model_cfg.model.nemo_path).to(device)\n",
                "\n",
                "# Load original model\n",
                "base_model_cfg = OmegaConf.load(os.path.join(PROJECT_DIR, \"tiny_example_entity_linking_config.yaml\"))\n",
                "\n",
                "# Set train/val datasets to None to avoid loading datasets associated with training\n",
                "base_model_cfg.model.train_ds = None\n",
                "base_model_cfg.model.validation_ds = None\n",
                "base_model_cfg.index.index_save_name = os.path.join(PROJECT_DIR, \"base_model_index\")\n",
                "base_model_cfg.index.index_ds.data_file = os.path.join(DATA_DIR, \"tiny_example_index_data.tsv\")\n",
                "base_model = nemo_nlp.models.EntityLinkingModel(base_model_cfg.model).to(device)"
            ]
        },
        {
            "cell_type": "markdown",
            "metadata": {},
            "source": [
                "We are going evaluate our model on a nearest neighbor task using top 1 and top 5 accuracies as our metric. We will be using a tiny example test knowledge base and test queries. For this evaluation we are going to be comparing every test query with every concept vector in our test set knowledge base. We will rank each item in the knowledge base by its cosine similarity with the test query. We'll then compare the IDs of the predicted most similar test knowledge base concepts with our ground truth query IDs to calculate top 1 and top 5 accuracies. For this metric higher is better."
            ]
        },
        {
            "cell_type": "code",
            "execution_count": null,
            "metadata": {},
            "outputs": [],
            "source": [
                "# Helper function to get data embeddings\n",
                "def get_embeddings(model, dataloader):\n",
                "    embeddings, cids = [], []\n",
                "\n",
                "    with torch.no_grad():\n",
                "        for batch in tqdm(dataloader):\n",
                "            input_ids, token_type_ids, attention_mask, batch_cids = batch\n",
                "            batch_embeddings = model.forward(input_ids=input_ids.to(device), \n",
                "                                             token_type_ids=token_type_ids.to(device), \n",
                "                                             attention_mask=attention_mask.to(device))\n",
                "\n",
                "            # Accumulate index embeddings and their corresponding IDs\n",
                "            embeddings.extend(batch_embeddings.cpu().detach().numpy())\n",
                "            cids.extend(batch_cids)\n",
                "            \n",
                "    return embeddings, cids"
            ]
        },
        {
            "cell_type": "code",
            "execution_count": null,
            "metadata": {},
            "outputs": [],
            "source": [
                "def evaluate(model, test_kb, test_queries, ks):\n",
                "    # Initialize knowledge base and query data loaders\n",
                "    test_kb_dataloader = model.setup_dataloader(test_kb, is_index_data=True)\n",
                "    test_query_dataloader = model.setup_dataloader(test_queries, is_index_data=True)\n",
                "    \n",
                "    # Get knowledge base and query embeddings\n",
                "    test_kb_embs, test_kb_cids = get_embeddings(model, test_kb_dataloader)\n",
                "    test_query_embs, test_query_cids = get_embeddings(model, test_query_dataloader)\n",
                "\n",
                "    # Calculate the cosine distance between each query and knowledge base concept\n",
                "    score_matrix = np.matmul(np.array(test_query_embs), np.array(test_kb_embs).T)\n",
                "    accs = {k : 0 for k in ks}\n",
                "    \n",
                "    # Compare the knowledge base IDs of the knowledge base entities with \n",
                "    # the smallest cosine distance from the query \n",
                "    for query_idx in tqdm(range(len(test_query_cids))):\n",
                "        query_emb = test_query_embs[query_idx]\n",
                "        query_cid = test_query_cids[query_idx]\n",
                "        query_scores = score_matrix[query_idx]\n",
                "\n",
                "        for k in ks:\n",
                "            topk_idxs = np.argpartition(query_scores, -k)[-k:]\n",
                "            topk_cids = [test_kb_cids[idx] for idx in topk_idxs]\n",
                "            \n",
                "            # If the correct query ID is amoung the top k closest kb IDs\n",
                "            # the model correctly linked the entity\n",
                "            match = int(query_cid in topk_cids)\n",
                "            accs[k] += match\n",
                "\n",
                "    for k in ks:\n",
                "        accs[k] /= len(test_query_cids)\n",
                "                \n",
                "    return accs"
            ]
        },
        {
            "cell_type": "code",
            "execution_count": null,
            "metadata": {},
            "outputs": [],
            "source": [
                "# Create configs for our test data\n",
                "test_kb = OmegaConf.create({\n",
                "    \"data_file\": os.path.join(DATA_DIR, \"tiny_example_test_kb.tsv\"),\n",
                "    \"max_seq_length\": 128,\n",
                "    \"batch_size\": 10,\n",
                "    \"shuffle\": False,\n",
                "})\n",
                "\n",
                "test_queries = OmegaConf.create({\n",
                "    \"data_file\": os.path.join(DATA_DIR, \"tiny_example_test_queries.tsv\"),\n",
                "    \"max_seq_length\": 128,\n",
                "    \"batch_size\": 10,\n",
                "    \"shuffle\": False,\n",
                "})\n",
                "\n",
                "ks = [1, 5]\n",
                "\n",
                "# Evaluate both models on our test data\n",
                "base_accs = evaluate(base_model, test_kb, test_queries, ks)\n",
                "base_accs[\"Model\"] = \"BERT Base Baseline\"\n",
                "\n",
                "sap_accs = evaluate(sap_model, test_kb, test_queries, ks)\n",
                "sap_accs[\"Model\"] = \"BERT + SAP\"\n",
                "\n",
                "print(\"Top 1 and Top 5 Accuracy Comparison:\")\n",
                "results_df = pd.DataFrame([base_accs, sap_accs], columns=[\"Model\", 1, 5])\n",
                "results_df = results_df.style.set_properties(**{'text-align': 'left', }).set_table_styles([dict(selector='th', props=[('text-align', 'left')])])\n",
                "display(results_df)"
            ]
        },
        {
            "cell_type": "markdown",
            "metadata": {},
            "source": [
                "The purpose of this section was to show an example of evaluating your entity linking model. This evaluation set contains very little data, and no serious conclusions should be drawn about model performance. Top 1 accuracy should be between 0.7 and 1.0 for both models and top 5 accuracy should be between 0.8 and 1.0. When evaluating a model trained on a larger dataset, you can use a nearest neighbors index to speed up the evaluation time."
            ]
        },
        {
            "cell_type": "markdown",
            "metadata": {},
            "source": [
                "## Building an Index"
            ]
        },
        {
            "cell_type": "markdown",
            "metadata": {},
            "source": [
                "To qualitatively observe the improvement we gain from the second stage pretraining, let's build two indices. One will be built with BERT base embeddings before self-alignment pretraining and one will be built with the model we just trained. Our knowledge base in this tutorial will be in the same domain and have some overlapping concepts as the training set. This data file is formatted as `ID\\tconcept`."
            ]
        },
        {
            "cell_type": "markdown",
            "metadata": {},
            "source": [
                "The `EntityLinkingDataset` class can load the data used for training the entity linking encoder as well as for building the index if the `is_index_data` flag is set to true. "
            ]
        },
        {
            "cell_type": "code",
            "execution_count": null,
            "metadata": {},
            "outputs": [],
            "source": [
                "def build_index(cfg, model):\n",
                "    # Setup index dataset loader\n",
                "    index_dataloader = model.setup_dataloader(cfg.index.index_ds, is_index_data=True)\n",
                "    \n",
                "    # Get index dataset embeddings\n",
                "    embeddings, _ = get_embeddings(model, index_dataloader)\n",
                "    \n",
                "    # Train IVFFlat index using faiss\n",
                "    embeddings = np.array(embeddings)\n",
                "    quantizer = faiss.IndexFlatL2(cfg.index.dims)\n",
                "    index = faiss.IndexIVFFlat(quantizer, cfg.index.dims, cfg.index.nlist)\n",
                "    index = faiss.index_cpu_to_all_gpus(index)\n",
                "    index.train(embeddings)\n",
                "    \n",
                "    # Add concept embeddings to index\n",
                "    for i in tqdm(range(0, embeddings.shape[0], cfg.index.index_batch_size)):\n",
                "            index.add(embeddings[i:i+cfg.index.index_batch_size])\n",
                "\n",
                "    # Save index\n",
                "    faiss.write_index(faiss.index_gpu_to_cpu(index), cfg.index.index_save_name)"
            ]
        },
        {
            "cell_type": "code",
            "execution_count": null,
            "metadata": {
                "scrolled": true
            },
            "outputs": [],
            "source": [
                "build_index(sap_model_cfg, sap_model.to(device))\n",
                "build_index(base_model_cfg, base_model.to(device))"
            ]
        },
        {
            "cell_type": "markdown",
            "metadata": {},
            "source": [
                "## Entity Linking via Nearest Neighbor Search"
            ]
        },
        {
            "cell_type": "markdown",
            "metadata": {},
            "source": [
                "Now it's time to query our indices! We are going to query both our index built with embeddings from BERT Base, and our index with embeddings built from the SAP BERT model we trained. Our sample query phrases will be \"*high blood sugar*\" and \"*head pain*\". \n",
                "\n",
                "To query our indices, we first need to get the embedding of each query from the corresponding encoder model. We can then pass these query embeddings into the faiss index which will perform a nearest neighbor search, using cosine distance to compare the query embedding with embeddings present in the index. Once we get a list of knowledge base index concept IDs most closely matching our query, all that is left to do is map the IDs to a representative string describing the concept. "
            ]
        },
        {
            "cell_type": "code",
            "execution_count": null,
            "metadata": {},
            "outputs": [],
            "source": [
                "def query_index(cfg, model, index, queries, id2string):\n",
                "    # Get query embeddings from our entity linking encoder model\n",
                "    query_embs = get_query_embedding(queries, model).cpu().detach().numpy()\n",
                "    \n",
                "    # Use query embedding to find closest concept embedding in knowledge base\n",
                "    distances, neighbors = index.search(query_embs, cfg.index.top_n)\n",
                "    \n",
                "    # Get the canonical strings corresponding to the IDs of the query's nearest neighbors in the kb \n",
                "    neighbor_concepts = [[id2string[concept_id] for concept_id in query_neighbor] \\\n",
                "                                                for query_neighbor in neighbors]\n",
                "    \n",
                "    # Display most similar concepts in the knowledge base. \n",
                "    for query_idx in range(len(queries)):\n",
                "        print(f\"\\nThe most similar concepts to {queries[query_idx]} are:\")\n",
                "        for cid, concept, dist in zip(neighbors[query_idx], neighbor_concepts[query_idx], distances[query_idx]):\n",
                "            print(cid, concept, 1 - dist)\n",
                "\n",
                "    \n",
                "def get_query_embedding(queries, model):\n",
                "    # Tokenize our queries\n",
                "    model_input =  model.tokenizer(queries,\n",
                "                                   add_special_tokens = True,\n",
                "                                   padding = True,\n",
                "                                   truncation = True,\n",
                "                                   max_length = 512,\n",
                "                                   return_token_type_ids = True,\n",
                "                                   return_attention_mask = True)\n",
                "    \n",
                "    # Pass tokenized input into model\n",
                "    query_emb =  model.forward(input_ids=torch.LongTensor(model_input[\"input_ids\"]).to(device),\n",
                "                               token_type_ids=torch.LongTensor(model_input[\"token_type_ids\"]).to(device),\n",
                "                               attention_mask=torch.LongTensor(model_input[\"attention_mask\"]).to(device))\n",
                "    \n",
                "    return query_emb"
            ]
        },
        {
            "cell_type": "code",
            "execution_count": null,
            "metadata": {},
            "outputs": [],
            "source": [
                "# Load indices\n",
                "sap_index = faiss.read_index(sap_model_cfg.index.index_save_name)\n",
                "base_index = faiss.read_index(base_model_cfg.index.index_save_name)"
            ]
        },
        {
            "cell_type": "code",
            "execution_count": null,
            "metadata": {},
            "outputs": [],
            "source": [
                "# Map concept IDs to one canonical string\n",
                "index_data = open(sap_model_cfg.index.index_ds.data_file, \"r\", encoding='utf-8-sig')\n",
                "id2string = {}\n",
                "\n",
                "for line in index_data:\n",
                "    cid, concept = line.split(\"\\t\")\n",
                "    id2string[int(cid) - 1] = concept.strip()"
            ]
        },
        {
            "cell_type": "code",
            "execution_count": null,
            "metadata": {},
            "outputs": [],
            "source": [
                "id2string"
            ]
        },
        {
            "cell_type": "code",
            "execution_count": null,
            "metadata": {},
            "outputs": [],
            "source": [
                "# Some sample queries\n",
                "queries = [\"high blood sugar\", \"head pain\"]\n",
                "\n",
                "# Query BERT Base\n",
                "print(\"BERT Base output before Self Alignment Pretraining:\")\n",
                "query_index(base_model_cfg, base_model, base_index, queries, id2string)\n",
                "print(\"\\n\" + \"-\" * 50 + \"\\n\")\n",
                "\n",
                "# Query SAP BERT\n",
                "print(\"SAP BERT output after Self Alignment Pretraining:\")\n",
                "query_index(sap_model_cfg, sap_model, sap_index, queries, id2string)\n",
                "print(\"\\n\" + \"-\" * 50 + \"\\n\")"
            ]
        },
        {
            "cell_type": "markdown",
            "metadata": {},
            "source": [
                "Even after only training on this tiny amount of data, the qualitative performance boost from self-alignment pretraining is visible. The baseline model links \"*high blood sugar*\" to the entity \"*6 diabetes*\" while our SAP BERT model accurately links \"*high blood sugar*\" to \"*Hyperinsulinemia*\". Similarly, \"*head pain*\" and \"*Myocardial infraction*\" are not the same concept, but \"*head pain*\" and \"*Headache*\" are."
            ]
        },
        {
            "cell_type": "markdown",
            "metadata": {},
            "source": [
                "For larger knowledge bases keeping the default embedding size might be too large and cause out of memory issues. You can apply PCA or some other dimensionality reduction method to your data to reduce its memory footprint. Code for creating a text file of all the UMLS entities in the correct format needed to build an index and creating a dictionary mapping concept ids to canonical concept strings can be found here `examples/nlp/entity_linking/data/umls_dataset_processing.py`. \n",
                "\n",
                "The code for extracting knowledge base concept embeddings, training and applying a PCA transformation to the embeddings, building a faiss index and querying the index from the command line is located at `examples/nlp/entity_linking/build_index.py` and `examples/nlp/entity_linking/query_index.py`. \n",
                "\n",
                "If you've cloned the NeMo repo, both of these steps can be run as follows on the command line from the `examples/nlp/entity_linking/` directory.\n",
                "\n",
                "```\n",
                "python data/umls_dataset_processing.py --index\n",
                "python build_index.py --restore\n",
                "python query_index.py --restore\n",
                "```\n",
                "By default the project directory will be \".\" but can be changed by adding the flag `--project_dir=<PATH>` after each of the above commands. Intermediate steps of the index building process are saved. In the occurrence of an error, previously completed steps do not need to be rerun. "
            ]
        },
        {
            "cell_type": "markdown",
            "metadata": {},
            "source": [
                "## Command Recap"
            ]
        },
        {
            "cell_type": "markdown",
            "metadata": {},
            "source": [
                "Here is a recap of the commands and steps to repeat this process on the full UMLS dataset. \n",
                "\n",
                "1) Download the UMLS dataset file `MRCONSO.RRF` from the NIH website and place it in the `examples/nlp/entity_linking/data` directory.\n",
                "\n",
                "2) Run the following commands from the `examples/nlp/entity_linking` directory\n",
                "```\n",
                "python data/umls_dataset_processing.py\n",
                "python self_alignment_pretraining.py project_dir=. \n",
                "python data/umls_dataset_processing.py --index\n",
                "python build_index.py --restore\n",
                "python query_index.py --restore\n",
                "```\n",
                "The model will take ~24hrs to train on two GPUs and ~48hrs to train on one GPU. By default the project directory will be \".\" but can be changed by adding the flag `--project_dir=<PATH>` after each of the above commands and changing `project_dir=<PATH>` in the `self_alignment_pretraining.py` command. If you change the project directory, you should also move the `MRCONOSO.RRF` file to a `data` sub directory within the one you've specified. "
            ]
        },
        {
            "cell_type": "markdown",
            "metadata": {},
            "source": [
                "As mentioned in the introduction, entity linking within NVIDIA NeMo is not limited to the medical domain. The same data processing and training steps can be applied to a variety of domains and use cases. You can edit the datasets used as well as training and loss function hyperparameters within your config file to better suit your domain."
            ]
        }
    ],
    "metadata": {
        "kernelspec": {
            "display_name": "Python 3 (ipykernel)",
            "language": "python",
            "name": "python3"
        },
        "language_info": {
            "codemirror_mode": {
                "name": "ipython",
                "version": 3
            },
            "file_extension": ".py",
            "mimetype": "text/x-python",
            "name": "python",
            "nbconvert_exporter": "python",
            "pygments_lexer": "ipython3",
            "version": "3.8.12"
        }
    },
    "nbformat": 4,
    "nbformat_minor": 4
}<|MERGE_RESOLUTION|>--- conflicted
+++ resolved
@@ -17,11 +17,7 @@
                 "\"\"\"\n",
                 "\n",
                 "## Install NeMo if using google collab or if its not installed locally\n",
-<<<<<<< HEAD
-                "BRANCH = 'r1.8.2'\n",
-=======
                 "BRANCH = 'r1.9.0'\n",
->>>>>>> f3ad584b
                 "!python -m pip install git+https://github.com/NVIDIA/NeMo.git@$BRANCH#egg=nemo_toolkit[all]"
             ]
         },
