{
    "cells": [
        {
            "cell_type": "code",
            "execution_count": null,
            "metadata": {
                "colab": {},
                "colab_type": "code",
                "id": "R12Yn6W1dt9t"
            },
            "outputs": [],
            "source": [
                "\"\"\"\n",
                "You can run either this notebook locally (if you have all the dependencies and a GPU) or on Google Colab.\n",
                "\n",
                "Instructions for setting up Colab are as follows:\n",
                "1. Open a new Python 3 notebook.\n",
                "2. Import this notebook from GitHub (File -> Upload Notebook -> \"GITHUB\" tab -> copy/paste GitHub URL)\n",
                "3. Connect to an instance with a GPU (Runtime -> Change runtime type -> select \"GPU\" for hardware accelerator)\n",
                "4. Run this cell to set up dependencies.\n",
                "\"\"\"\n",
                "# If you're using Google Colab and not running locally, run this cell.\n",
                "\n",
                "## Install dependencies\n",
                "!pip install wget\n",
                "!apt-get install sox libsndfile1 ffmpeg\n",
                "!pip install unidecode\n",
                "\n",
                "# ## Install NeMo\n",
<<<<<<< HEAD
                "BRANCH = 'r1.8.2'\n",
=======
                "BRANCH = 'r1.9.0'\n",
>>>>>>> f3ad584b
                "!python -m pip install git+https://github.com/NVIDIA/NeMo.git@$BRANCH#egg=nemo_toolkit[asr]\n",
                "\n",
                "## Install TorchAudio\n",
                "!pip install torchaudio>=0.10.0 -f https://download.pytorch.org/whl/torch_stable.html\n",
                "\n",
                "## Grab the config we'll use in this example\n",
                "!mkdir configs"
            ]
        },
        {
            "cell_type": "markdown",
            "metadata": {},
            "source": [
                "# Introduction\n",
                "\n",
                "This VAD tutorial is based on the MarbleNet model from paper \"[MarbleNet: Deep 1D Time-Channel Separable Convolutional Neural Network for Voice Activity Detection](https://arxiv.org/abs/2010.13886)\", which is an modification and extension of [MatchboxNet](https://arxiv.org/abs/2004.08531). \n",
                "\n",
                "The notebook will follow the steps below:\n",
                "\n",
                " - Dataset preparation: Instruction of downloading datasets. And how to convert it to a format suitable for use with nemo_asr\n",
                " - Audio preprocessing (feature extraction): signal normalization, windowing, (log) spectrogram (or mel scale spectrogram, or MFCC)\n",
                "\n",
                " - Data augmentation using SpecAugment \"[SpecAugment: A Simple Data Augmentation Method for Automatic Speech Recognition](https://arxiv.org/abs/1904.08779)\" to increase number of data samples.\n",
                " \n",
                " - Develop a small Neural classification model which can be trained efficiently.\n",
                " \n",
                " - Model training on the Google Speech Commands dataset and Freesound dataset in NeMo.\n",
                " \n",
                " - Evaluation of error cases of the model by audibly hearing the samples\n",
                " \n",
                " - Add more evaluation metrics and transfer learning/fine tune\n",
                " "
            ]
        },
        {
            "cell_type": "code",
            "execution_count": null,
            "metadata": {
                "colab": {},
                "colab_type": "code",
                "id": "I62_LJzc-p2b"
            },
            "outputs": [],
            "source": [
                "# Some utility imports\n",
                "import os\n",
                "from omegaconf import OmegaConf"
            ]
        },
        {
            "cell_type": "markdown",
            "metadata": {
                "colab": {},
                "colab_type": "text",
                "id": "K_M8wpkwd7d7"
            },
            "source": [
                "# Data Preparation\n",
                "\n",
                "## Download the background data\n",
                "We suggest to use the background categories of [freesound](https://freesound.org/) dataset  as our non-speech/background data. \n",
                "We provide scripts for downloading and resampling it. Please have a look at Data Preparation part in NeMo docs. Note that downloading this dataset may takes hours. \n",
                "\n",
                "**NOTE:** Here, this tutorial serves as a demonstration on how to train and evaluate models for vad using NeMo. We avoid using freesound dataset, and use `_background_noise_` category in Google Speech Commands Dataset as non-speech/background data."
            ]
        },
        {
            "cell_type": "markdown",
            "metadata": {},
            "source": [
                "## Download the speech data\n",
                "   \n",
                "We will use the open source Google Speech Commands Dataset (we will use V2 of the dataset for the tutorial, but require very minor changes to support V1 dataset) as our speech data. Google Speech Commands Dataset V2 will take roughly 6GB disk space. These scripts below will download the dataset and convert it to a format suitable for use with nemo_asr.\n",
                "\n",
                "\n",
                "**NOTE**: You may additionally pass `--test_size` or `--val_size` flag for splitting train val and test data.\n",
                "You may additionally pass `--window_length_in_sec` flag for indicating the segment/window length. Default is 0.63s.\n",
                "\n",
                "**NOTE**: You may additionally pass a `--rebalance_method='fixed|over|under'` at the end of the script to rebalance the class samples in the manifest. \n",
                "* 'fixed': Fixed number of samples for each class. For example, train 500, val 100, and test 200. (Change number in script if you want)\n",
                "* 'over': Oversampling rebalance method\n",
                "* 'under': Undersampling rebalance method\n",
                "\n",
                "**NOTE**: We only take a small subset of speech data for demonstration, if you want to use entire speech data. Don't forget to **delete `--demo`** and change rebalance method/number.  `_background_noise_` category only has **6** audio files. So we would like to generate more based on the audio files to enlarge our background training data. If you want to use your own background noise data, just change the `background_data_root` and **delete `--demo`**\n"
            ]
        },
        {
            "cell_type": "code",
            "execution_count": null,
            "metadata": {},
            "outputs": [],
            "source": [
                "tmp = 'src'\n",
                "data_folder = 'data'\n",
                "if not os.path.exists(tmp):\n",
                "    os.makedirs(tmp)\n",
                "if not os.path.exists(data_folder):\n",
                "    os.makedirs(data_folder)"
            ]
        },
        {
            "cell_type": "code",
            "execution_count": null,
            "metadata": {},
            "outputs": [],
            "source": [
                "script = os.path.join(tmp, 'process_vad_data.py')\n",
                "if not os.path.exists(script):\n",
                "    !wget -P $tmp https://raw.githubusercontent.com/NVIDIA/NeMo/$BRANCH/scripts/dataset_processing/process_vad_data.py"
            ]
        },
        {
            "cell_type": "code",
            "execution_count": null,
            "metadata": {},
            "outputs": [],
            "source": [
                "speech_data_root = os.path.join(data_folder, 'google_dataset_v2')\n",
                "background_data_root = os.path.join(data_folder, 'google_dataset_v2/google_speech_recognition_v2/_background_noise_')# your <resampled freesound data directory>\n",
                "out_dir = os.path.join(data_folder, 'manifest')\n",
                "if not os.path.exists(speech_data_root):\n",
                "    os.mkdir(speech_data_root)"
            ]
        },
        {
            "cell_type": "code",
            "execution_count": null,
            "metadata": {},
            "outputs": [],
            "source": [
                "# This may take a few minutes\n",
                "!python $script \\\n",
                "    --out_dir={out_dir} \\\n",
                "    --speech_data_root={speech_data_root} \\\n",
                "    --background_data_root={background_data_root}\\\n",
                "    --log \\\n",
                "    --demo \\\n",
                "    --rebalance_method='fixed' "
            ]
        },
        {
            "cell_type": "markdown",
            "metadata": {
                "colab_type": "text",
                "id": "TTsxp0nZ1zqo"
            },
            "source": [
                "## Preparing the manifest file\n",
                "\n",
                "Manifest files are the data structure used by NeMo to declare a few important details about the data :\n",
                "\n",
                "1) `audio_filepath`: Refers to the path to the raw audio file <br>\n",
                "2) `label`: The class label (speech or background) of this sample <br>\n",
                "3) `duration`: The length of the audio file, in seconds.<br>\n",
                "4) `offset`: The start of the segment, in seconds."
            ]
        },
        {
            "cell_type": "code",
            "execution_count": null,
            "metadata": {
                "colab": {},
                "colab_type": "code",
                "id": "ytTFGVe0g9wk"
            },
            "outputs": [],
            "source": [
                "# change below if you don't have or don't want to use rebalanced data\n",
                "train_dataset = 'data/manifest/balanced_background_training_manifest.json,data/manifest/balanced_speech_training_manifest.json' \n",
                "val_dataset = 'data/manifest/background_validation_manifest.json,data/manifest/speech_validation_manifest.json' \n",
                "test_dataset = 'data/manifest/balanced_background_testing_manifest.json,data/manifest/balanced_speech_testing_manifest.json' "
            ]
        },
        {
            "cell_type": "markdown",
            "metadata": {
                "colab_type": "text",
                "id": "s0SZy9SEhOBf"
            },
            "source": [
                "## Read a few rows of the manifest file \n",
                "\n",
                "Manifest files are the data structure used by NeMo to declare a few important details about the data :\n",
                "\n",
                "1) `audio_filepath`: Refers to the path to the raw audio file <br>\n",
                "2) `command`: The class label (or speech command) of this sample <br>\n",
                "3) `duration`: The length of the audio file, in seconds."
            ]
        },
        {
            "cell_type": "code",
            "execution_count": null,
            "metadata": {},
            "outputs": [],
            "source": [
                "sample_test_dataset =  test_dataset.split(',')[0]"
            ]
        },
        {
            "cell_type": "code",
            "execution_count": null,
            "metadata": {
                "colab": {},
                "colab_type": "code",
                "id": "HYBidCMIhKQV",
                "scrolled": true
            },
            "outputs": [],
            "source": [
                "!head -n 5 {sample_test_dataset}"
            ]
        },
        {
            "cell_type": "markdown",
            "metadata": {},
            "source": [
                "# Training - Preparation\n",
                "\n",
                "We will be training a MarbleNet model from paper \"[MarbleNet: Deep 1D Time-Channel Separable Convolutional Neural Network for Voice Activity Detection](https://arxiv.org/abs/2010.13886)\", evolved from [QuartzNet](https://arxiv.org/pdf/1910.10261.pdf) and [MatchboxNet](https://arxiv.org/abs/2004.08531) model. The benefit of QuartzNet over JASPER models is that they use Separable Convolutions, which greatly reduce the number of parameters required to get good model accuracy.\n",
                "\n",
                "MarbleNet models generally follow the model definition pattern QuartzNet-[BxRXC], where B is the number of blocks, R is the number of convolutional sub-blocks, and C is the number of channels in these blocks. Each sub-block contains a 1-D masked convolution, batch normalization, ReLU, and dropout.\n"
            ]
        },
        {
            "cell_type": "code",
            "execution_count": null,
            "metadata": {
                "colab": {},
                "colab_type": "code",
                "id": "ieAPOM9thTN2"
            },
            "outputs": [],
            "source": [
                "# NeMo's \"core\" package\n",
                "import nemo\n",
                "# NeMo's ASR collection - this collections contains complete ASR models and\n",
                "# building blocks (modules) for ASR\n",
                "import nemo.collections.asr as nemo_asr"
            ]
        },
        {
            "cell_type": "markdown",
            "metadata": {
                "colab_type": "text",
                "id": "ss9gLcDv30jI"
            },
            "source": [
                "## Model Configuration\n",
                "The MarbleNet Model is defined in a config file which declares multiple important sections.\n",
                "\n",
                "They are:\n",
                "\n",
                "1) `model`: All arguments that will relate to the Model - preprocessors, encoder, decoder, optimizer and schedulers, datasets and any other related information\n",
                "\n",
                "2) `trainer`: Any argument to be passed to PyTorch Lightning"
            ]
        },
        {
            "cell_type": "code",
            "execution_count": null,
            "metadata": {},
            "outputs": [],
            "source": [
                "MODEL_CONFIG = \"marblenet_3x2x64.yaml\"\n",
                "\n",
                "if not os.path.exists(f\"configs/{MODEL_CONFIG}\"):\n",
                "  !wget -P configs/ \"https://raw.githubusercontent.com/NVIDIA/NeMo/$BRANCH/examples/asr/conf/marblenet/{MODEL_CONFIG}\""
            ]
        },
        {
            "cell_type": "code",
            "execution_count": null,
            "metadata": {
                "colab": {},
                "colab_type": "code",
                "id": "yoVAs9h1lfci",
                "scrolled": true
            },
            "outputs": [],
            "source": [
                "# This line will print the entire config of the MarbleNet model\n",
                "config_path = f\"configs/{MODEL_CONFIG}\"\n",
                "config = OmegaConf.load(config_path)\n",
                "config = OmegaConf.to_container(config, resolve=True)\n",
                "config = OmegaConf.create(config)\n",
                "\n",
                "print(OmegaConf.to_yaml(config))"
            ]
        },
        {
            "cell_type": "code",
            "execution_count": null,
            "metadata": {
                "colab": {},
                "colab_type": "code",
                "id": "m2lJPR0a3qww"
            },
            "outputs": [],
            "source": [
                "# Preserve some useful parameters\n",
                "labels = config.model.labels\n",
                "sample_rate = config.model.sample_rate"
            ]
        },
        {
            "cell_type": "markdown",
            "metadata": {
                "colab_type": "text",
                "id": "8_pmjeed78rJ"
            },
            "source": [
                "### Setting up the datasets within the config\n",
                "\n",
                "If you'll notice, there are a few config dictionaries called `train_ds`, `validation_ds` and `test_ds`. These are configurations used to setup the Dataset and DataLoaders of the corresponding config.\n",
                "\n"
            ]
        },
        {
            "cell_type": "code",
            "execution_count": null,
            "metadata": {
                "colab": {},
                "colab_type": "code",
                "id": "DIe6Qfs18MiQ"
            },
            "outputs": [],
            "source": [
                "print(OmegaConf.to_yaml(config.model.train_ds))"
            ]
        },
        {
            "cell_type": "markdown",
            "metadata": {
                "colab_type": "text",
                "id": "Fb01hl868Uc3"
            },
            "source": [
                "### `???` inside configs\n",
                "\n",
                "You will often notice that some configs have `???` in place of paths. This is used as a placeholder so that the user can change the value at a later time.\n",
                "\n",
                "Let's add the paths to the manifests to the config above."
            ]
        },
        {
            "cell_type": "code",
            "execution_count": null,
            "metadata": {
                "colab": {},
                "colab_type": "code",
                "id": "m181HXev8T97"
            },
            "outputs": [],
            "source": [
                "config.model.train_ds.manifest_filepath = train_dataset\n",
                "config.model.validation_ds.manifest_filepath = val_dataset\n",
                "config.model.test_ds.manifest_filepath = test_dataset"
            ]
        },
        {
            "cell_type": "markdown",
            "metadata": {
                "colab_type": "text",
                "id": "pbXngoCM5IRG"
            },
            "source": [
                "## Building the PyTorch Lightning Trainer\n",
                "\n",
                "NeMo models are primarily PyTorch Lightning modules - and therefore are entirely compatible with the PyTorch Lightning ecosystem!\n",
                "\n",
                "Let's first instantiate a Trainer object!"
            ]
        },
        {
            "cell_type": "code",
            "execution_count": null,
            "metadata": {
                "colab": {},
                "colab_type": "code",
                "id": "bYtvdBlG5afU"
            },
            "outputs": [],
            "source": [
                "import torch\n",
                "import pytorch_lightning as pl"
            ]
        },
        {
            "cell_type": "code",
            "execution_count": null,
            "metadata": {
                "colab": {},
                "colab_type": "code",
                "id": "jRN18CdH51nN"
            },
            "outputs": [],
            "source": [
                "print(\"Trainer config - \\n\")\n",
                "print(OmegaConf.to_yaml(config.trainer))"
            ]
        },
        {
            "cell_type": "code",
            "execution_count": null,
            "metadata": {
                "colab": {},
                "colab_type": "code",
                "id": "gHf6cHvm6H9b"
            },
            "outputs": [],
            "source": [
                "# Let's modify some trainer configs for this demo\n",
                "# Checks if we have GPU available and uses it\n",
                "accelerator = 'gpu' if torch.cuda.is_available() else 'cpu'\n",
                "config.trainer.devices = 1\n",
                "config.trainer.accelerator = accelerator\n",
                "\n",
                "# Reduces maximum number of epochs to 5 for quick demonstration\n",
                "config.trainer.max_epochs = 5\n",
                "\n",
                "# Remove distributed training flags\n",
                "config.trainer.strategy = None"
            ]
        },
        {
            "cell_type": "code",
            "execution_count": null,
            "metadata": {
                "colab": {},
                "colab_type": "code",
                "id": "UB9nr7G56G3L"
            },
            "outputs": [],
            "source": [
                "trainer = pl.Trainer(**config.trainer)"
            ]
        },
        {
            "cell_type": "markdown",
            "metadata": {
                "colab_type": "text",
                "id": "2wt603Vq6sqX"
            },
            "source": [
                "## Setting up a NeMo Experiment\n",
                "\n",
                "NeMo has an experiment manager that handles logging and checkpointing for us, so let's use it ! "
            ]
        },
        {
            "cell_type": "code",
            "execution_count": null,
            "metadata": {
                "colab": {},
                "colab_type": "code",
                "id": "TfWJFg7p6Ezf"
            },
            "outputs": [],
            "source": [
                "from nemo.utils.exp_manager import exp_manager"
            ]
        },
        {
            "cell_type": "code",
            "execution_count": null,
            "metadata": {
                "colab": {},
                "colab_type": "code",
                "id": "SC-QPoW44-p2"
            },
            "outputs": [],
            "source": [
                "exp_dir = exp_manager(trainer, config.get(\"exp_manager\", None))"
            ]
        },
        {
            "cell_type": "code",
            "execution_count": null,
            "metadata": {
                "colab": {},
                "colab_type": "code",
                "id": "Yqi6rkNR7Dph"
            },
            "outputs": [],
            "source": [
                "# The exp_dir provides a path to the current experiment for easy access\n",
                "exp_dir = str(exp_dir)\n",
                "exp_dir"
            ]
        },
        {
            "cell_type": "markdown",
            "metadata": {
                "colab_type": "text",
                "id": "t0zz-vHH7Uuh"
            },
            "source": [
                "## Building the MarbleNet Model\n",
                "\n",
                "MarbleNet is an ASR model with a classification task - it generates one label for the entire provided audio stream. Therefore we encapsulate it inside the `EncDecClassificationModel` as follows."
            ]
        },
        {
            "cell_type": "code",
            "execution_count": null,
            "metadata": {
                "colab": {},
                "colab_type": "code",
                "id": "FRMrKhyf5vhy",
                "scrolled": true
            },
            "outputs": [],
            "source": [
                "vad_model = nemo_asr.models.EncDecClassificationModel(cfg=config.model, trainer=trainer)"
            ]
        },
        {
            "cell_type": "markdown",
            "metadata": {
                "colab_type": "text",
                "id": "jA9UND-Q_oyw"
            },
            "source": [
                "# Training a MarbleNet Model\n",
                "\n",
                "As MarbleNet is inherently a PyTorch Lightning Model, it can easily be trained in a single line - `trainer.fit(model)` !\n",
                "\n",
                "\n",
                "# Training the model\n",
                "\n",
                "Even with such a small model (73k parameters), and just 5 epochs (should take just a few minutes to train), you should be able to get a test set accuracy score around 98.83% (this result is for the [freesound](https://freesound.org/) dataset) with enough training data. \n",
                "\n",
                "**NOTE:** If you follow our tutorial and user the generated background data, you may notice the below results are acceptable, but please remember, this tutorial is only for **demonstration** and the dataset is not good enough. Please change background dataset and train with enough data for improvement!\n",
                "\n",
                "Experiment with increasing the number of epochs or with batch size to see how much you can improve the score! \n",
                "\n",
                "**NOTE:** Noise robustness is quite important for VAD task. Below we list the augmentation we used in this demo. \n",
                "Please refer to [Online_Noise_Augmentation.ipynb](https://github.com/NVIDIA/NeMo/blob/stable/tutorials/asr/Online_Noise_Augmentation.ipynb)  for understanding noise augmentation in NeMo.\n",
                "\n",
                "\n"
            ]
        },
        {
            "cell_type": "code",
            "execution_count": null,
            "metadata": {},
            "outputs": [],
            "source": [
                "# Noise augmentation\n",
                "print(OmegaConf.to_yaml(config.model.train_ds.augmentor)) # noise augmentation\n",
                "print(OmegaConf.to_yaml(config.model.spec_augment)) # SpecAug data augmentation"
            ]
        },
        {
            "cell_type": "markdown",
            "metadata": {},
            "source": [
                "If you are interested in  **pretrained** model, please have a look at [Transfer Leaning & Fine-tuning on a new dataset](#Transfer-Leaning-&-Fine-tuning-on-a-new-dataset) and incoming tutorial 07 Offline_and_Online_VAD_Demo\n"
            ]
        },
        {
            "cell_type": "markdown",
            "metadata": {
                "colab_type": "text",
                "id": "3ngKcRFqBfIF"
            },
            "source": [
                "### Monitoring training progress\n",
                "\n",
                "Before we begin training, let's first create a Tensorboard visualization to monitor progress\n"
            ]
        },
        {
            "cell_type": "code",
            "execution_count": null,
            "metadata": {
                "colab": {},
                "colab_type": "code",
                "id": "Cyfec0PDBsXa"
            },
            "outputs": [],
            "source": [
                "try:\n",
                "    from google import colab\n",
                "    COLAB_ENV = True\n",
                "except (ImportError, ModuleNotFoundError):\n",
                "    COLAB_ENV = False\n",
                "\n",
                "# Load the TensorBoard notebook extension\n",
                "if COLAB_ENV:\n",
                "    %load_ext tensorboard\n",
                "    %tensorboard --logdir {exp_dir}\n",
                "else:\n",
                "    print(\"To use tensorboard, please use this notebook in a Google Colab environment.\")"
            ]
        },
        {
            "cell_type": "markdown",
            "metadata": {
                "colab_type": "text",
                "id": "ZApuELDIKQgC"
            },
            "source": [
                "### Training for 5 epochs\n",
                "We see below that the model begins to get modest scores on the validation set after just 5 epochs of training"
            ]
        },
        {
            "cell_type": "code",
            "execution_count": null,
            "metadata": {
                "colab": {},
                "colab_type": "code",
                "id": "9xiUUJlH5KdD"
            },
            "outputs": [],
            "source": [
                "trainer.fit(vad_model)"
            ]
        },
        {
            "cell_type": "markdown",
            "metadata": {},
            "source": [
                "# Fast Training\n",
                "\n",
                "We can dramatically improve the time taken to train this model by using Multi GPU training along with Mixed Precision.\n",
                "\n",
                "```python\n",
<<<<<<< HEAD
                "# Mixed precision:\n",
                "trainer = Trainer(amp_level='O1', precision=16)\n",
                "\n",
                "# Trainer with a distributed backend:\n",
                "trainer = Trainer(devices=2, num_nodes=2, accelerator='gpu', strategy='dp')\n",
                "\n",
=======
                "# Trainer with a distributed backend:\n",
                "trainer = Trainer(devices=2, num_nodes=2, accelerator='gpu', strategy='dp')\n",
                "\n",
                "# Mixed precision:\n",
                "trainer = Trainer(amp_level='O1', precision=16)\n",
                "\n",
>>>>>>> f3ad584b
                "# Of course, you can combine these flags as well.\n",
                "```"
            ]
        },
        {
            "cell_type": "markdown",
            "metadata": {
                "colab_type": "text",
                "id": "Dkds1jSvKgSc"
            },
            "source": [
                "# Evaluation\n",
                "\n",
                "## Evaluation on the Test set\n",
                "\n",
                "Let's compute the final score on the test set via `trainer.test(model)`"
            ]
        },
        {
            "cell_type": "code",
            "execution_count": null,
            "metadata": {
                "colab": {},
                "colab_type": "code",
                "id": "mULTrhEJ_6wV",
                "scrolled": true
            },
            "outputs": [],
            "source": [
                "trainer.test(vad_model, ckpt_path=None)"
            ]
        },
        {
            "cell_type": "markdown",
            "metadata": {
                "colab_type": "text",
                "id": "ifDHkunjM8y6"
            },
            "source": [
                "## Evaluation of incorrectly predicted samples\n",
                "\n",
                "Given that we have a trained model, which performs reasonably well, let's try to listen to the samples where the model is least confident in its predictions."
            ]
        },
        {
            "cell_type": "markdown",
            "metadata": {
                "colab_type": "text",
                "id": "PcJrZ72sNCkM"
            },
            "source": [
                "### Extract the predictions from the model\n",
                "\n",
                "We want to possess the actual logits of the model instead of just the final evaluation score, so we can define a function to perform the forward step for us without computing the final loss. Instead, we extract the logits per batch of samples provided."
            ]
        },
        {
            "cell_type": "markdown",
            "metadata": {
                "colab_type": "text",
                "id": "rvxdviYtOFjK"
            },
            "source": [
                "### Accessing the data loaders\n",
                "\n",
                "We can utilize the `setup_test_data` method in order to instantiate a data loader for the dataset we want to analyze.\n",
                "\n",
                "For convenience, we can access these instantiated data loaders using the following accessors - `vad_model._train_dl`, `vad_model._validation_dl` and `vad_model._test_dl`."
            ]
        },
        {
            "cell_type": "code",
            "execution_count": null,
            "metadata": {
                "colab": {},
                "colab_type": "code",
                "id": "CB0QZCAmM656"
            },
            "outputs": [],
            "source": [
                "vad_model.setup_test_data(config.model.test_ds)\n",
                "test_dl = vad_model._test_dl"
            ]
        },
        {
            "cell_type": "markdown",
            "metadata": {
                "colab_type": "text",
                "id": "rA7gXawcPoip"
            },
            "source": [
                "### Partial Test Step\n",
                "\n",
                "Below we define a utility function to perform most of the test step. For reference, the test step is defined as follows:\n",
                "\n",
                "```python\n",
                "    def test_step(self, batch, batch_idx, dataloader_idx=0):\n",
                "        audio_signal, audio_signal_len, labels, labels_len = batch\n",
                "        logits = self.forward(input_signal=audio_signal, input_signal_length=audio_signal_len)\n",
                "        loss_value = self.loss(logits=logits, labels=labels)\n",
                "        correct_counts, total_counts = self._accuracy(logits=logits, labels=labels)\n",
                "        return {'test_loss': loss_value, 'test_correct_counts': correct_counts, 'test_total_counts': total_counts}\n",
                "```"
            ]
        },
        {
            "cell_type": "code",
            "execution_count": null,
            "metadata": {
                "colab": {},
                "colab_type": "code",
                "id": "sBsDOm5ROpQI"
            },
            "outputs": [],
            "source": [
                "@torch.no_grad()\n",
                "def extract_logits(model, dataloader):\n",
                "    logits_buffer = []\n",
                "    label_buffer = []\n",
                "\n",
                "    # Follow the above definition of the test_step\n",
                "    for batch in dataloader:\n",
                "        audio_signal, audio_signal_len, labels, labels_len = batch\n",
                "        logits = model(input_signal=audio_signal, input_signal_length=audio_signal_len)\n",
                "\n",
                "        logits_buffer.append(logits)\n",
                "        label_buffer.append(labels)\n",
                "        print(\".\", end='')\n",
                "    print()\n",
                "\n",
                "    print(\"Finished extracting logits !\")\n",
                "    logits = torch.cat(logits_buffer, 0)\n",
                "    labels = torch.cat(label_buffer, 0)\n",
                "    return logits, labels\n"
            ]
        },
        {
            "cell_type": "code",
            "execution_count": null,
            "metadata": {
                "colab": {},
                "colab_type": "code",
                "id": "mZSdprUlOuoV"
            },
            "outputs": [],
            "source": [
                "cpu_model = vad_model.cpu()\n",
                "cpu_model.eval()\n",
                "logits, labels = extract_logits(cpu_model, test_dl)\n",
                "print(\"Logits:\", logits.shape, \"Labels :\", labels.shape)"
            ]
        },
        {
            "cell_type": "code",
            "execution_count": null,
            "metadata": {
                "colab": {},
                "colab_type": "code",
                "id": "9Wd0ukgNXRBz",
                "scrolled": true
            },
            "outputs": [],
            "source": [
                "# Compute accuracy - `_accuracy` is a PyTorch Lightning Metric !\n",
                "acc = cpu_model._accuracy(logits=logits, labels=labels)\n",
                "print(f\"Accuracy : {float(acc[0]*100)} %\")"
            ]
        },
        {
            "cell_type": "markdown",
            "metadata": {
                "colab_type": "text",
                "id": "NwN9OSqCauSH"
            },
            "source": [
                "### Filtering out incorrect samples\n",
                "Let us now filter out the incorrectly labeled samples from the total set of samples in the test set"
            ]
        },
        {
            "cell_type": "code",
            "execution_count": null,
            "metadata": {
                "colab": {},
                "colab_type": "code",
                "id": "N1YJvsmcZ0uE"
            },
            "outputs": [],
            "source": [
                "import librosa\n",
                "import json\n",
                "import IPython.display as ipd"
            ]
        },
        {
            "cell_type": "code",
            "execution_count": null,
            "metadata": {
                "colab": {},
                "colab_type": "code",
                "id": "jZAT9yGAayvR"
            },
            "outputs": [],
            "source": [
                "# First let's create a utility class to remap the integer class labels to actual string label\n",
                "class ReverseMapLabel:\n",
                "    def __init__(self, data_loader):\n",
                "        self.label2id = dict(data_loader.dataset.label2id)\n",
                "        self.id2label = dict(data_loader.dataset.id2label)\n",
                "\n",
                "    def __call__(self, pred_idx, label_idx):\n",
                "        return self.id2label[pred_idx], self.id2label[label_idx]"
            ]
        },
        {
            "cell_type": "code",
            "execution_count": null,
            "metadata": {
                "colab": {},
                "colab_type": "code",
                "id": "X3GSXvYHa4KJ"
            },
            "outputs": [],
            "source": [
                "# Next, let's get the indices of all the incorrectly labeled samples\n",
                "sample_idx = 0\n",
                "incorrect_preds = []\n",
                "rev_map = ReverseMapLabel(test_dl)\n",
                "\n",
                "# Remember, evaluated_tensor = (loss, logits, labels)\n",
                "probs = torch.softmax(logits, dim=-1)\n",
                "probas, preds = torch.max(probs, dim=-1)\n",
                "\n",
                "total_count = cpu_model._accuracy.total_counts_k[0]\n",
                "incorrect_ids = (preds != labels).nonzero()\n",
                "for idx in incorrect_ids:\n",
                "    proba = float(probas[idx][0])\n",
                "    pred = int(preds[idx][0])\n",
                "    label = int(labels[idx][0])\n",
                "    idx = int(idx[0]) + sample_idx\n",
                "\n",
                "    incorrect_preds.append((idx, *rev_map(pred, label), proba))\n",
                "    \n",
                "\n",
                "print(f\"Num test samples : {total_count.item()}\")\n",
                "print(f\"Num errors : {len(incorrect_preds)}\")\n",
                "\n",
                "# First let's sort by confidence of prediction\n",
                "incorrect_preds = sorted(incorrect_preds, key=lambda x: x[-1], reverse=False)"
            ]
        },
        {
            "cell_type": "markdown",
            "metadata": {
                "colab_type": "text",
                "id": "0JgGo71gcDtD"
            },
            "source": [
                "### Examine a subset of incorrect samples\n",
                "Let's print out the (test id, predicted label, ground truth label, confidence) tuple of first 20 incorrectly labeled samples"
            ]
        },
        {
            "cell_type": "code",
            "execution_count": null,
            "metadata": {
                "colab": {},
                "colab_type": "code",
                "id": "x37wNJsNbcw0"
            },
            "outputs": [],
            "source": [
                "for incorrect_sample in incorrect_preds[:20]:\n",
                "    print(str(incorrect_sample))"
            ]
        },
        {
            "cell_type": "markdown",
            "metadata": {
                "colab_type": "text",
                "id": "tDnwYsDKcLv9"
            },
            "source": [
                "###  Define a threshold below which we designate a model's prediction as \"low confidence\""
            ]
        },
        {
            "cell_type": "code",
            "execution_count": null,
            "metadata": {
                "colab": {},
                "colab_type": "code",
                "id": "dpvzeh4PcGJs"
            },
            "outputs": [],
            "source": [
                "# Filter out how many such samples exist\n",
                "low_confidence_threshold = 0.8\n",
                "count_low_confidence = len(list(filter(lambda x: x[-1] <= low_confidence_threshold, incorrect_preds)))\n",
                "print(f\"Number of low confidence predictions : {count_low_confidence}\")"
            ]
        },
        {
            "cell_type": "markdown",
            "metadata": {
                "colab_type": "text",
                "id": "ERXyXvCAcSKR"
            },
            "source": [
                "### Let's hear the samples which the model has least confidence in !"
            ]
        },
        {
            "cell_type": "code",
            "execution_count": null,
            "metadata": {
                "colab": {},
                "colab_type": "code",
                "id": "kxjNVjX8cPNP"
            },
            "outputs": [],
            "source": [
                "# First let's create a helper function to parse the manifest files\n",
                "def parse_manifest(manifest):\n",
                "    data = []\n",
                "    for line in manifest:\n",
                "        line = json.loads(line)\n",
                "        data.append(line)\n",
                "\n",
                "    return data"
            ]
        },
        {
            "cell_type": "code",
            "execution_count": null,
            "metadata": {
                "colab": {},
                "colab_type": "code",
                "id": "IWxqw5k-cUVd"
            },
            "outputs": [],
            "source": [
                "# Next, let's create a helper function to actually listen to certain samples\n",
                "def listen_to_file(sample_id, pred=None, label=None, proba=None):\n",
                "    # Load the audio waveform using librosa\n",
                "    filepath = test_samples[sample_id]['audio_filepath']\n",
                "    audio, sample_rate = librosa.load(filepath,\n",
                "                                      offset = test_samples[sample_id]['offset'],\n",
                "                                      duration = test_samples[sample_id]['duration'])\n",
                "\n",
                "\n",
                "    if pred is not None and label is not None and proba is not None:\n",
                "        print(f\"filepath: {filepath}, Sample : {sample_id} Prediction : {pred} Label : {label} Confidence = {proba: 0.4f}\")\n",
                "    else:\n",
                "        \n",
                "        print(f\"Sample : {sample_id}\")\n",
                "\n",
                "    return ipd.Audio(audio, rate=sample_rate)\n"
            ]
        },
        {
            "cell_type": "code",
            "execution_count": null,
            "metadata": {
                "colab": {},
                "colab_type": "code",
                "id": "HPj1tFNIcXaU"
            },
            "outputs": [],
            "source": [
                "import json\n",
                "# Now let's load the test manifest into memory\n",
                "all_test_samples = []\n",
                "for _ in test_dataset.split(','):\n",
                "    print(_)\n",
                "    with open(_, 'r') as test_f:\n",
                "        test_samples = test_f.readlines()\n",
                "        \n",
                "        all_test_samples.extend(test_samples)\n",
                "print(len(all_test_samples))\n",
                "test_samples = parse_manifest(all_test_samples)"
            ]
        },
        {
            "cell_type": "code",
            "execution_count": null,
            "metadata": {
                "colab": {},
                "colab_type": "code",
                "id": "Nt7b_uiScZcC"
            },
            "outputs": [],
            "source": [
                "# Finally, let's listen to all the audio samples where the model made a mistake\n",
                "# Note: This list of incorrect samples may be quite large, so you may choose to subsample `incorrect_preds`\n",
                "count = min(count_low_confidence, 20)  # replace this line with just `count_low_confidence` to listen to all samples with low confidence\n",
                "\n",
                "for sample_id, pred, label, proba in incorrect_preds[:count]:\n",
                "    ipd.display(listen_to_file(sample_id, pred=pred, label=label, proba=proba))"
            ]
        },
        {
            "cell_type": "markdown",
            "metadata": {},
            "source": [
                "## Adding evaluation metrics\n",
                "\n",
                "Here is an example of how to use more metrics (e.g. from torchmetrics) to evaluate your result.\n",
                "\n",
                "**Note:** If you would like to add metrics for training and testing, have a look at \n",
                "```python\n",
                "NeMo/nemo/collections/common/metrics\n",
                "```\n"
            ]
        },
        {
            "cell_type": "code",
            "execution_count": null,
            "metadata": {},
            "outputs": [],
            "source": [
                "from torchmetrics import ConfusionMatrix"
            ]
        },
        {
            "cell_type": "code",
            "execution_count": null,
            "metadata": {},
            "outputs": [],
            "source": [
                "_, pred = logits.topk(1, dim=1, largest=True, sorted=True)\n",
                "pred = pred.squeeze()\n",
                "metric = ConfusionMatrix(num_classes=2)\n",
                "metric(pred, labels)\n",
                "# confusion_matrix(preds=pred, target=labels)"
            ]
        },
        {
            "cell_type": "markdown",
            "metadata": {},
            "source": [
                "# Transfer Leaning & Fine-tuning on a new dataset\n",
                "For transfer learning, please refer to [**Transfer learning** part of ASR tutorial](https://github.com/NVIDIA/NeMo/blob/stable/tutorials/asr/ASR_with_NeMo.ipynb)\n",
                "\n",
                "More details on saving and restoring checkpoint, and exporting a model in its entirety, please refer to [**Fine-tuning on a new dataset** & **Advanced Usage parts** of Speech Command tutorial](https://github.com/NVIDIA/NeMo/blob/stable/tutorials/asr/Speech_Commands.ipynb)\n",
                "\n",
                "\n",
                "\n"
            ]
        },
        {
            "cell_type": "markdown",
            "metadata": {
                "colab_type": "text",
                "id": "LyIegk2CPNsI"
            },
            "source": [
                "# Inference and more\n",
                "If you are interested in **pretrained** model and **streaming inference**, please have a look at our [VAD inference tutorial](https://github.com/NVIDIA/NeMo/blob/stable/tutorials/asr/Online_Offline_Microphone_VAD_Demo.ipynb) and script [vad_infer.py](https://github.com/NVIDIA/NeMo/blob/stable/examples/asr/speech_classification/vad_infer.py)\n"
            ]
        }
    ],
    "metadata": {
        "accelerator": "GPU",
        "colab": {
            "collapsed_sections": [],
            "name": "Voice_Activity_Detection.ipynb",
            "provenance": [],
            "toc_visible": true
        },
        "kernelspec": {
            "display_name": "Python 3",
            "language": "python",
            "name": "python3"
        },
        "language_info": {
            "codemirror_mode": {
                "name": "ipython",
                "version": 3
            },
            "file_extension": ".py",
            "mimetype": "text/x-python",
            "name": "python",
            "nbconvert_exporter": "python",
            "pygments_lexer": "ipython3",
            "version": "3.7.7"
        },
        "pycharm": {
            "stem_cell": {
                "cell_type": "raw",
                "metadata": {
                    "collapsed": false
                },
                "source": []
            }
        }
    },
    "nbformat": 4,
    "nbformat_minor": 1
}<|MERGE_RESOLUTION|>--- conflicted
+++ resolved
@@ -27,11 +27,7 @@
                 "!pip install unidecode\n",
                 "\n",
                 "# ## Install NeMo\n",
-<<<<<<< HEAD
-                "BRANCH = 'r1.8.2'\n",
-=======
                 "BRANCH = 'r1.9.0'\n",
->>>>>>> f3ad584b
                 "!python -m pip install git+https://github.com/NVIDIA/NeMo.git@$BRANCH#egg=nemo_toolkit[asr]\n",
                 "\n",
                 "## Install TorchAudio\n",
@@ -661,21 +657,12 @@
                 "We can dramatically improve the time taken to train this model by using Multi GPU training along with Mixed Precision.\n",
                 "\n",
                 "```python\n",
-<<<<<<< HEAD
+                "# Trainer with a distributed backend:\n",
+                "trainer = Trainer(devices=2, num_nodes=2, accelerator='gpu', strategy='dp')\n",
+                "\n",
                 "# Mixed precision:\n",
                 "trainer = Trainer(amp_level='O1', precision=16)\n",
                 "\n",
-                "# Trainer with a distributed backend:\n",
-                "trainer = Trainer(devices=2, num_nodes=2, accelerator='gpu', strategy='dp')\n",
-                "\n",
-=======
-                "# Trainer with a distributed backend:\n",
-                "trainer = Trainer(devices=2, num_nodes=2, accelerator='gpu', strategy='dp')\n",
-                "\n",
-                "# Mixed precision:\n",
-                "trainer = Trainer(amp_level='O1', precision=16)\n",
-                "\n",
->>>>>>> f3ad584b
                 "# Of course, you can combine these flags as well.\n",
                 "```"
             ]
