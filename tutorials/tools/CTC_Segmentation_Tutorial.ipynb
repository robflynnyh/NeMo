--- conflicted
+++ resolved
@@ -35,11 +35,7 @@
         "id": "d4KCUoxSpdoZ"
       },
       "source": [
-<<<<<<< HEAD
-        "BRANCH = 'r1.8.2'\n",
-=======
         "BRANCH = 'r1.9.0'\n",
->>>>>>> f3ad584b
         "\n",
         "\"\"\"\n",
         "You can run either this notebook locally (if you have all the dependencies and a GPU) or on Google Colab.\n",
