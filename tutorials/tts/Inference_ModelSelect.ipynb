--- conflicted
+++ resolved
@@ -46,11 +46,7 @@
                 "3. Connect to an instance with a GPU (Runtime -> Change runtime type -> select \"GPU\" for hardware accelerator)\n",
                 "4. Run this cell to set up dependencies.\n",
                 "\"\"\"\n",
-<<<<<<< HEAD
-                "BRANCH = 'r1.8.2'\n",
-=======
                 "BRANCH = 'r1.9.0'\n",
->>>>>>> f3ad584b
                 "# # If you're using Google Colab and not running locally, uncomment and run this cell.\n",
                 "# !apt-get install sox libsndfile1 ffmpeg\n",
                 "# !pip install wget unidecode\n",
@@ -65,33 +61,14 @@
                 "\n",
                 "First we pick the models that we want to use. Currently supported models are:\n",
                 "\n",
-<<<<<<< HEAD
-                "End-to-End Models:\n",
-                "- [FastPitch_HifiGan_E2E](https://ngc.nvidia.com/catalog/models/nvidia:nemo:tts_en_e2e_fastpitchhifigan)\n",
-                "- [FastSpeech2_HifiGan_E2E](https://ngc.nvidia.com/catalog/models/nvidia:nemo:tts_en_e2e_fastspeech2hifigan)\n",
-                "\n",
-                "Spectrogram Generators:\n",
-                "- [Tacotron 2](https://ngc.nvidia.com/catalog/models/nvidia:nemo:tts_en_tacotron2)\n",
-                "- [Glow-TTS](https://ngc.nvidia.com/catalog/models/nvidia:nemo:tts_en_glowtts)\n",
-                "- [TalkNet](https://ngc.nvidia.com/catalog/models/nvidia:nemo:tts_en_talknet)\n",
-                "- [FastPitch](https://ngc.nvidia.com/catalog/models/nvidia:nemo:tts_en_fastpitch)\n",
-                "- [FastSpeech2](https://ngc.nvidia.com/catalog/models/nvidia:nemo:tts_en_fastspeech_2)\n",
-=======
                 "Spectrogram Generators:\n",
                 "- [Tacotron 2](https://ngc.nvidia.com/catalog/models/nvidia:nemo:tts_en_tacotron2)\n",
                 "- [FastPitch](https://ngc.nvidia.com/catalog/models/nvidia:nemo:tts_en_fastpitch)\n",
->>>>>>> f3ad584b
                 "- [Mixer-TTS](https://ngc.nvidia.com/catalog/models/nvidia:nemo:tts_en_lj_mixertts)\n",
                 "- [Mixer-TTS-X](https://ngc.nvidia.com/catalog/models/nvidia:nemo:tts_en_lj_mixerttsx)\n",
                 "\n",
                 "Audio Generators\n",
                 "- [WaveGlow](https://ngc.nvidia.com/catalog/models/nvidia:nemo:tts_waveglow_88m)\n",
-<<<<<<< HEAD
-                "- [SqueezeWave](https://ngc.nvidia.com/catalog/models/nvidia:nemo:tts_squeezewave)\n",
-                "- [UniGlow](https://ngc.nvidia.com/catalog/models/nvidia:nemo:tts_uniglow)\n",
-                "- [MelGAN](https://ngc.nvidia.com/catalog/models/nvidia:nemo:tts_melgan)\n",
-=======
->>>>>>> f3ad584b
                 "- [HiFiGAN](https://ngc.nvidia.com/catalog/models/nvidia:nemo:tts_hifigan)\n",
                 "- [UnivNet](https://ngc.nvidia.com/catalog/models/nvidia:nemo:tts_en_lj_univnet)\n",
                 "- Griffin-Lim"
@@ -108,17 +85,6 @@
                 "from ipywidgets import Select, HBox, Label\n",
                 "from IPython.display import display\n",
                 "\n",
-<<<<<<< HEAD
-                "supported_e2e = [\"fastpitch_hifigan\", \"fastspeech2_hifigan\", None]\n",
-                "supported_spec_gen = [\"tacotron2\", \"glow_tts\", \"talknet\", \"fastpitch\", \"fastspeech2\", \"mixertts\", \"mixerttsx\", None]\n",
-                "supported_audio_gen = [\"waveglow\", \"squeezewave\", \"uniglow\", \"melgan\", \"hifigan\", \"univnet\", \"griffin-lim\", None]\n",
-                "\n",
-                "print(\"Select the model(s) that you want to use. Please choose either 1 end-to-end model or 1 spectrogram generator and 1 vocoder.\")\n",
-                "e2e_selector = Select(options=supported_e2e, value=None)\n",
-                "spectrogram_generator_selector = Select(options=supported_spec_gen, value=None)\n",
-                "audio_generator_selector = Select(options=supported_audio_gen, value=None)\n",
-                "display(HBox([e2e_selector, Label(\"OR\"), spectrogram_generator_selector, Label(\"+\"), audio_generator_selector]))"
-=======
                 "supported_spec_gen = [\"tacotron2\", \"fastpitch\", \"mixertts\", \"mixerttsx\", None]\n",
                 "supported_audio_gen = [\"waveglow\", \"hifigan\", \"univnet\", \"griffin-lim\", None]\n",
                 "\n",
@@ -126,42 +92,22 @@
                 "spectrogram_generator_selector = Select(options=supported_spec_gen, value=None)\n",
                 "audio_generator_selector = Select(options=supported_audio_gen, value=None)\n",
                 "display(HBox([spectrogram_generator_selector, Label(\"+\"), audio_generator_selector]))"
->>>>>>> f3ad584b
-            ]
-        },
-        {
-            "cell_type": "code",
-            "execution_count": null,
-            "metadata": {},
-            "outputs": [],
-            "source": [
-<<<<<<< HEAD
-                "e2e_model = e2e_selector.value\n",
+            ]
+        },
+        {
+            "cell_type": "code",
+            "execution_count": null,
+            "metadata": {},
+            "outputs": [],
+            "source": [
                 "spectrogram_generator = spectrogram_generator_selector.value\n",
                 "audio_generator = audio_generator_selector.value\n",
                 "\n",
-                "if e2e_model is None and spectrogram_generator is None and audio_generator is None:\n",
-                "    raise ValueError(\"No models were chosen. Please return to the previous step and choose either 1 end-to-end model or 1 spectrogram generator and 1 vocoder.\")\n",
-                "\n",
-                "if e2e_model and (spectrogram_generator or audio_generator):\n",
-                "    raise ValueError(\n",
-                "        \"An end-to-end model was chosen and either a spectrogram generator or a vocoder was also selected. For end-to-end models, please select `None` \"\n",
-                "        \"in the second and third column to continue. For the two step pipeline, please select `None` in the first column to continue.\"\n",
-                "    )\n",
-                "\n",
-                "if (spectrogram_generator and audio_generator is None) or (audio_generator and spectrogram_generator is None):\n",
-                "    raise ValueError(\"In order to continue with the two step pipeline, both the spectrogram generator and the audio generator must be chosen, but one was `None`\")\n",
-                "    "
-=======
-                "spectrogram_generator = spectrogram_generator_selector.value\n",
-                "audio_generator = audio_generator_selector.value\n",
-                "\n",
                 "if spectrogram_generator is None and audio_generator is None:\n",
                 "    raise ValueError(\"No models were chosen. Please return to the previous step and choose either 1 end-to-end model or 1 spectrogram generator and 1 vocoder.\")\n",
                 "\n",
                 "if (spectrogram_generator and audio_generator is None) or (audio_generator and spectrogram_generator is None):\n",
                 "    raise ValueError(\"In order to continue with the two step pipeline, both the spectrogram generator and the audio generator must be chosen, but one was `None`\")"
->>>>>>> f3ad584b
             ]
         },
         {
@@ -200,38 +146,9 @@
                 "    if spectrogram_generator == \"tacotron2\":\n",
                 "        from nemo.collections.tts.models import Tacotron2Model\n",
                 "        pretrained_model = \"tts_en_tacotron2\"\n",
-<<<<<<< HEAD
-                "    elif spectrogram_generator == \"glow_tts\":\n",
-                "        from nemo.collections.tts.models import GlowTTSModel\n",
-                "        pretrained_model = \"tts_en_glowtts\"\n",
-                "        import wget\n",
-                "        from pathlib import Path\n",
-                "        if not Path(\"cmudict-0.7b\").exists():\n",
-                "            filename = wget.download(\"http://svn.code.sf.net/p/cmusphinx/code/trunk/cmudict/cmudict-0.7b\")\n",
-                "            filename = str(Path(filename).resolve())\n",
-                "        else:\n",
-                "            filename = str(Path(\"cmudict-0.7b\").resolve())\n",
-                "        conf = SpectrogramGenerator.from_pretrained(pretrained_model, return_config=True)\n",
-                "        if \"params\" in conf.parser:\n",
-                "            conf.parser.params.cmu_dict_path = filename\n",
-                "        else:\n",
-                "            conf.parser.cmu_dict_path = filename\n",
-                "        override_conf = conf\n",
-                "    elif spectrogram_generator == \"talknet\":\n",
-                "        from nemo.collections.tts.models import TalkNetSpectModel\n",
-                "        pretrained_model = \"tts_en_talknet\"\n",
-                "        from_pretrained_call = TalkNetSpectModel.from_pretrained\n",
                 "    elif spectrogram_generator == \"fastpitch\":\n",
                 "        from nemo.collections.tts.models import FastPitchModel\n",
                 "        pretrained_model = \"tts_en_fastpitch\"\n",
-                "    elif spectrogram_generator == \"fastspeech2\":\n",
-                "        from nemo.collections.tts.models import FastSpeech2Model\n",
-                "        pretrained_model = \"tts_en_fastspeech2\"\n",
-=======
-                "    elif spectrogram_generator == \"fastpitch\":\n",
-                "        from nemo.collections.tts.models import FastPitchModel\n",
-                "        pretrained_model = \"tts_en_fastpitch\"\n",
->>>>>>> f3ad584b
                 "    elif spectrogram_generator == \"mixertts\":\n",
                 "        from nemo.collections.tts.models import MixerTTSModel\n",
                 "        pretrained_model = \"tts_en_lj_mixertts\"\n",
@@ -247,10 +164,6 @@
                 "\n",
                 "\n",
                 "def load_vocoder_model():\n",
-<<<<<<< HEAD
-                "    RequestPseudoInverse = False\n",
-=======
->>>>>>> f3ad584b
                 "    TwoStagesModel = False\n",
                 "    strict=True\n",
                 "    \n",
@@ -258,18 +171,6 @@
                 "        from nemo.collections.tts.models import WaveGlowModel\n",
                 "        pretrained_model = \"tts_waveglow\"\n",
                 "        strict=False\n",
-<<<<<<< HEAD
-                "    elif audio_generator == \"squeezewave\":\n",
-                "        from nemo.collections.tts.models import SqueezeWaveModel\n",
-                "        pretrained_model = \"tts_squeezewave\"\n",
-                "    elif audio_generator == \"uniglow\":\n",
-                "        from nemo.collections.tts.models import UniGlowModel\n",
-                "        pretrained_model = \"tts_uniglow\"\n",
-                "    elif audio_generator == \"melgan\":\n",
-                "        from nemo.collections.tts.models import MelGanModel\n",
-                "        pretrained_model = \"tts_melgan\"\n",
-=======
->>>>>>> f3ad584b
                 "    elif audio_generator == \"hifigan\":\n",
                 "        from nemo.collections.tts.models import HifiGanModel\n",
                 "        spectrogram_generator2ft_hifigan = {\n",
@@ -297,32 +198,8 @@
                 "        \n",
                 "    return model\n",
                 "\n",
-<<<<<<< HEAD
-                "def load_e2e_model():\n",
-                "    if e2e_model == \"fastpitch_hifigan\":\n",
-                "        from nemo.collections.tts.models import FastPitchHifiGanE2EModel\n",
-                "        pretrained_model = \"tts_en_e2e_fastpitchhifigan\"\n",
-                "    elif e2e_model == \"fastspeech2_hifigan\":\n",
-                "        from nemo.collections.tts.models import FastSpeech2HifiGanE2EModel\n",
-                "        pretrained_model = \"tts_en_e2e_fastspeech2hifigan\"\n",
-                "    else:\n",
-                "        raise NotImplementedError\n",
-                "\n",
-                "    model = TextToWaveform.from_pretrained(pretrained_model)\n",
-                "    return model\n",
-                "\n",
-                "emodel = None\n",
-                "spec_gen = None\n",
-                "vocoder = None\n",
-                "if e2e_model:\n",
-                "    emodel = load_e2e_model().eval().cuda()\n",
-                "else:\n",
-                "    spec_gen = load_spectrogram_model().eval().cuda()\n",
-                "    vocoder = load_vocoder_model().eval().cuda()"
-=======
                 "spec_gen = load_spectrogram_model().eval().cuda()\n",
                 "vocoder = load_vocoder_model().eval().cuda()"
->>>>>>> f3ad584b
             ]
         },
         {
@@ -355,26 +232,6 @@
             "metadata": {},
             "outputs": [],
             "source": [
-<<<<<<< HEAD
-                "def infer(end2end_model, spec_gen_model, vocoder_model, str_input):\n",
-                "    parser_model = end2end_model or spec_gen_model\n",
-                "    with torch.no_grad():\n",
-                "        parsed = parser_model.parse(str_input)\n",
-                "        if end2end_model is None:\n",
-                "            gen_spec_kwargs = {}\n",
-                "            \n",
-                "            if spectrogram_generator == \"mixerttsx\":\n",
-                "                gen_spec_kwargs[\"raw_texts\"] = [str_input]\n",
-                "            \n",
-                "            spectrogram = spec_gen_model.generate_spectrogram(tokens=parsed, **gen_spec_kwargs)\n",
-                "            audio = vocoder_model.convert_spectrogram_to_audio(spec=spectrogram)\n",
-                "            \n",
-                "            if audio_generator == \"hifigan\":\n",
-                "                audio = vocoder_model._bias_denoise(audio, spectrogram).squeeze(1)\n",
-                "        else:\n",
-                "            spectrogram = None\n",
-                "            audio = end2end_model.convert_text_to_waveform(tokens=parsed)[0]\n",
-=======
                 "def infer(spec_gen_model, vocoder_model, str_input):\n",
                 "    parser_model = spec_gen_model\n",
                 "    with torch.no_grad():\n",
@@ -389,7 +246,6 @@
                 "        \n",
                 "        if audio_generator == \"hifigan\":\n",
                 "            audio = vocoder_model._bias_denoise(audio, spectrogram).squeeze(1)\n",
->>>>>>> f3ad584b
                 "    if spectrogram is not None:\n",
                 "        if isinstance(spectrogram, torch.Tensor):\n",
                 "            spectrogram = spectrogram.to('cpu').numpy()\n",
@@ -414,11 +270,7 @@
             "outputs": [],
             "source": [
                 "text_to_generate = input(\"Input what you want the model to say: \")\n",
-<<<<<<< HEAD
-                "spec, audio = infer(emodel, spec_gen, vocoder, text_to_generate)"
-=======
                 "spec, audio = infer(spec_gen, vocoder, text_to_generate)"
->>>>>>> f3ad584b
             ]
         },
         {
