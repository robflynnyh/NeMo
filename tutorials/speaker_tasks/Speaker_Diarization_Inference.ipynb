--- conflicted
+++ resolved
@@ -1,591 +1,4 @@
 {
-<<<<<<< HEAD
- "cells": [
-  {
-   "cell_type": "code",
-   "execution_count": null,
-   "metadata": {},
-   "outputs": [],
-   "source": [
-    "\"\"\"\n",
-    "You can run either this notebook locally (if you have all the dependencies and a GPU) or on Google Colab.\n",
-    "\n",
-    "Instructions for setting up Colab are as follows:\n",
-    "1. Open a new Python 3 notebook.\n",
-    "2. Import this notebook from GitHub (File -> Upload Notebook -> \"GITHUB\" tab -> copy/paste GitHub URL)\n",
-    "3. Connect to an instance with a GPU (Runtime -> Change runtime type -> select \"GPU\" for hardware accelerator)\n",
-    "4. Run this cell to set up dependencies.\n",
-    "\"\"\"\n",
-    "# If you're using Google Colab and not running locally, run this cell.\n",
-    "\n",
-    "## Install dependencies\n",
-    "!pip install wget\n",
-    "!apt-get install sox libsndfile1 ffmpeg\n",
-    "!pip install unidecode\n",
-    "\n",
-    "# ## Install NeMo\n",
-    "BRANCH = 'r1.6.0'\n",
-    "!python -m pip install git+https://github.com/NVIDIA/NeMo.git@$BRANCH#egg=nemo_toolkit[asr]\n",
-    "\n",
-    "## Install TorchAudio\n",
-    "!pip install torchaudio -f https://download.pytorch.org/whl/torch_stable.html"
-   ]
-  },
-  {
-   "cell_type": "markdown",
-   "metadata": {},
-   "source": [
-    "## Introduction\n",
-    "Who Speaks When? Speaker Diarization is the task of segmenting audio recordings by speaker labels. \n",
-    "A diarization system consists of Voice Activity Detection (VAD) model to get the time stamps of audio where speech is being spoken ignoring the background and Speaker Embeddings model to get speaker embeddings on segments that were previously time stamped. These speaker embeddings would then be clustered into clusters based on number of speakers present in the audio recording.\n",
-    "\n",
-    "In NeMo we support both **oracle VAD** and **non-oracle VAD** diarization. \n",
-    "\n",
-    "In this tutorial, we shall first demonstrate how to perform diarization with a oracle VAD time stamps (we assume we already have speech time stamps) and pretrained speaker verification model which can be found in tutorial for [Speaker Identification and Verification in NeMo](https://github.com/NVIDIA/NeMo/blob/main/tutorials/speaker_tasks/Speaker_Identification_Verification.ipynb).\n",
-    "\n",
-    "In ORACLE-VAD-DIARIZATION we show how to perform VAD and then diarization if ground truth timestamped speech were not available (non-oracle VAD). We also have tutorials for [VAD training in NeMo](https://github.com/NVIDIA/NeMo/blob/main/tutorials/asr/Voice_Activity_Detection.ipynb) and [online offline microphone inference](https://github.com/NVIDIA/NeMo/blob/main/tutorials/asr/Online_Offline_Microphone_VAD_Demo.ipynb), where you can custom your model and training/finetuning on your own data.\n",
-    "\n",
-    "For demonstration purposes we would be using simulated audio from [an4 dataset](http://www.speech.cs.cmu.edu/databases/an4/)"
-   ]
-  },
-  {
-   "cell_type": "code",
-   "execution_count": null,
-   "metadata": {},
-   "outputs": [],
-   "source": [
-    "import os\n",
-    "import wget\n",
-    "ROOT = os.getcwd()\n",
-    "data_dir = os.path.join(ROOT,'data')\n",
-    "os.makedirs(data_dir, exist_ok=True)\n",
-    "an4_audio = os.path.join(data_dir,'an4_diarize_test.wav')\n",
-    "an4_rttm = os.path.join(data_dir,'an4_diarize_test.rttm')\n",
-    "if not os.path.exists(an4_audio):\n",
-    "    an4_audio_url = \"https://nemo-public.s3.us-east-2.amazonaws.com/an4_diarize_test.wav\"\n",
-    "    an4_audio = wget.download(an4_audio_url, data_dir)\n",
-    "if not os.path.exists(an4_rttm):\n",
-    "    an4_rttm_url = \"https://nemo-public.s3.us-east-2.amazonaws.com/an4_diarize_test.rttm\"\n",
-    "    an4_rttm = wget.download(an4_rttm_url, data_dir)"
-   ]
-  },
-  {
-   "cell_type": "markdown",
-   "metadata": {},
-   "source": [
-    "Let's plot and listen to the audio and visualize the RTTM speaker labels"
-   ]
-  },
-  {
-   "cell_type": "code",
-   "execution_count": null,
-   "metadata": {},
-   "outputs": [],
-   "source": [
-    "import IPython\n",
-    "import matplotlib.pyplot as plt\n",
-    "import numpy as np\n",
-    "import librosa\n",
-    "\n",
-    "sr = 16000\n",
-    "signal, sr = librosa.load(an4_audio,sr=sr) \n",
-    "\n",
-    "fig,ax = plt.subplots(1,1)\n",
-    "fig.set_figwidth(20)\n",
-    "fig.set_figheight(2)\n",
-    "plt.plot(np.arange(len(signal)),signal,'gray')\n",
-    "fig.suptitle('Reference merged an4 audio', fontsize=16)\n",
-    "plt.xlabel('time (secs)', fontsize=18)\n",
-    "ax.margins(x=0)\n",
-    "plt.ylabel('signal strength', fontsize=16);\n",
-    "a,_ = plt.xticks();plt.xticks(a,a/sr);\n",
-    "\n",
-    "IPython.display.Audio(an4_audio)"
-   ]
-  },
-  {
-   "cell_type": "markdown",
-   "metadata": {},
-   "source": [
-    "We would use [pyannote_metrics](https://pyannote.github.io/pyannote-metrics/) for visualization and score calculation purposes. Hence all the labels in rttm formats would eventually be converted to pyannote objects, we created two helper functions rttm_to_labels (for NeMo intermediate processing) and labels_to_pyannote_object for scoring and visualization format"
-   ]
-  },
-  {
-   "cell_type": "code",
-   "execution_count": null,
-   "metadata": {},
-   "outputs": [],
-   "source": [
-    "from nemo.collections.asr.parts.utils.speaker_utils import rttm_to_labels, labels_to_pyannote_object"
-   ]
-  },
-  {
-   "cell_type": "markdown",
-   "metadata": {},
-   "source": [
-    "Let's load ground truth RTTM labels and view the reference Annotation timestamps visually"
-   ]
-  },
-  {
-   "cell_type": "code",
-   "execution_count": null,
-   "metadata": {},
-   "outputs": [],
-   "source": [
-    "# view the sample rttm file\n",
-    "!cat {an4_rttm}"
-   ]
-  },
-  {
-   "cell_type": "code",
-   "execution_count": null,
-   "metadata": {},
-   "outputs": [],
-   "source": [
-    "labels = rttm_to_labels(an4_rttm)\n",
-    "reference = labels_to_pyannote_object(labels)\n",
-    "print(labels)\n",
-    "reference"
-   ]
-  },
-  {
-   "cell_type": "markdown",
-   "metadata": {},
-   "source": [
-    "Speaker Diarization scripts commonly expects following arguments:\n",
-    "1. manifest_filepath : Path to manifest file containing json lines of format: {'audio_filepath': /path/to/audio_file, 'offset': 0, 'duration':None, 'label': 'infer', 'text': '-', 'num_speakers': None, 'rttm_filepath': /path/to/rttm/file, 'uem_filepath'='/path/to/uem/filepath'}\n",
-    "2. out_dir : directory where outputs and intermediate files are stored. \n",
-    "3. oracle_vad: If this is true then we extract speech activity labels from rttm files, if False then either \n",
-    "4. vad.model_path or external_manifestpath containing speech activity labels has to be passed. \n",
-    "\n",
-    "Mandatory fields are audio_filepath, offset, duration, label and text. For the rest if you would like to evaluate with known number of speakers pass the value else None. If you would like to score the system with known rttms then that should be passed as well, else None. uem file is used to score only part of your audio for evaluation purposes, hence pass if you would like to evaluate on it else None.\n",
-    "\n",
-    "\n",
-    "**Note** we expect audio and corresponding RTTM have **same base name** and the name should be **unique**. \n",
-    "\n",
-    "For eg: if audio file name is **test_an4**.wav, if provided we expect corresponding rttm file name to be **test_an4**.rttm (note the matching **test_an4** base name)\n"
-   ]
-  },
-  {
-   "cell_type": "markdown",
-   "metadata": {},
-   "source": [
-    "Lets create manifest with the an4 audio and rttm available. If you have more than one files you may also use the script `pathsfiles_to_manifest.py` to generate manifest file from list of audio files and optionally rttm files "
-   ]
-  },
-  {
-   "cell_type": "code",
-   "execution_count": null,
-   "metadata": {},
-   "outputs": [],
-   "source": [
-    "# Create a manifest for input with below format. \n",
-    "# {'audio_filepath': /path/to/audio_file, 'offset': 0, 'duration':None, 'label': 'infer', 'text': '-', \n",
-    "# 'num_speakers': None, 'rttm_filepath': /path/to/rttm/file, 'uem_filepath'='/path/to/uem/filepath'}\n",
-    "import json\n",
-    "meta = {\n",
-    "    'audio_filepath': an4_audio, \n",
-    "    'offset': 0, \n",
-    "    'duration':None, \n",
-    "    'label': 'infer', \n",
-    "    'text': '-', \n",
-    "    'num_speakers': 2, \n",
-    "    'rttm_filepath': an4_rttm, \n",
-    "    'uem_filepath' : None\n",
-    "}\n",
-    "with open('data/input_manifest.json','w') as fp:\n",
-    "    json.dump(meta,fp)\n",
-    "    fp.write('\\n')\n",
-    "\n",
-    "!cat data/input_manifest.json\n",
-    "\n",
-    "output_dir = os.path.join(ROOT, 'oracle_vad')\n",
-    "os.makedirs(output_dir,exist_ok=True)"
-   ]
-  },
-  {
-   "cell_type": "markdown",
-   "metadata": {},
-   "source": [
-    "# ORACLE-VAD DIARIZATION"
-   ]
-  },
-  {
-   "cell_type": "markdown",
-   "metadata": {},
-   "source": [
-    "Oracle-vad diarization is to compute speaker embeddings from known speech label timestamps rather than depending on VAD output. This step can also be used to run speaker diarization with rttms generated from any external VAD, not just VAD model from NeMo.\n",
-    "\n",
-    "For it, the first step is to start converting reference audio rttm(vad) time stamps to oracle manifest file. This manifest file would be sent to our speaker diarizer to extract embeddings.\n",
-    "\n",
-    "This is just an argument in our config, and system automatically computes oracle manifest based on the rttms provided through input manifest file"
-   ]
-  },
-  {
-   "cell_type": "markdown",
-   "metadata": {},
-   "source": [
-    "Our config file is based on [hydra](https://hydra.cc/docs/intro/). \n",
-    "With hydra config, we ask users to provide values to variables that were filled with **???**, these are mandatory fields and scripts expect them for successful runs. And notice some variables were filled with **null** are optional variables. Those could be provided if needed but are not mandatory."
-   ]
-  },
-  {
-   "cell_type": "code",
-   "execution_count": null,
-   "metadata": {},
-   "outputs": [],
-   "source": [
-    "from omegaconf import OmegaConf\n",
-    "MODEL_CONFIG = os.path.join(data_dir,'offline_diarization.yaml')\n",
-    "if not os.path.exists(MODEL_CONFIG):\n",
-    "    config_url = \"https://raw.githubusercontent.com/NVIDIA/NeMo/main/examples/speaker_tasks/diarization/conf/offline_diarization.yaml\"\n",
-    "    MODEL_CONFIG = wget.download(config_url,data_dir)\n",
-    "\n",
-    "config = OmegaConf.load(MODEL_CONFIG)\n",
-    "print(OmegaConf.to_yaml(config))"
-   ]
-  },
-  {
-   "cell_type": "markdown",
-   "metadata": {},
-   "source": [
-    "Now we can perform speaker diarization based on timestamps generated from ground truth rttms rather than generating through VAD"
-   ]
-  },
-  {
-   "cell_type": "code",
-   "execution_count": null,
-   "metadata": {},
-   "outputs": [],
-   "source": [
-    "pretrained_speaker_model='titanet_large'\n",
-    "config.diarizer.manifest_filepath = 'data/input_manifest.json'\n",
-    "config.diarizer.out_dir = output_dir # Directory to store intermediate files and prediction outputs\n",
-    "\n",
-    "config.diarizer.speaker_embeddings.model_path = pretrained_speaker_model\n",
-    "config.diarizer.speaker_embeddings.parameters.window_length_in_sec = 1.5\n",
-    "config.diarizer.speaker_embeddings.parameters.shift_length_in_sec = 0.75\n",
-    "config.diarizer.oracle_vad = True # ----> ORACLE VAD \n",
-    "config.diarizer.clustering.parameters.oracle_num_speakers = True"
-   ]
-  },
-  {
-   "cell_type": "code",
-   "execution_count": null,
-   "metadata": {},
-   "outputs": [],
-   "source": [
-    "from nemo.collections.asr.models import ClusteringDiarizer\n",
-    "oracle_model = ClusteringDiarizer(cfg=config)"
-   ]
-  },
-  {
-   "cell_type": "code",
-   "execution_count": null,
-   "metadata": {},
-   "outputs": [],
-   "source": [
-    "# And lets diarize\n",
-    "oracle_model.diarize()"
-   ]
-  },
-  {
-   "cell_type": "markdown",
-   "metadata": {},
-   "source": [
-    "With DER 0 -> means it clustered speaker embeddings correctly. Let's view "
-   ]
-  },
-  {
-   "cell_type": "code",
-   "execution_count": null,
-   "metadata": {},
-   "outputs": [],
-   "source": [
-    "!cat {output_dir}/pred_rttms/an4_diarize_test.rttm"
-   ]
-  },
-  {
-   "cell_type": "code",
-   "execution_count": null,
-   "metadata": {},
-   "outputs": [],
-   "source": [
-    "pred_labels = rttm_to_labels(output_dir+'/pred_rttms/an4_diarize_test.rttm')\n",
-    "hypothesis = labels_to_pyannote_object(pred_labels)\n",
-    "hypothesis"
-   ]
-  },
-  {
-   "cell_type": "code",
-   "execution_count": null,
-   "metadata": {},
-   "outputs": [],
-   "source": [
-    "reference"
-   ]
-  },
-  {
-   "cell_type": "markdown",
-   "metadata": {},
-   "source": [
-    "# VAD DIARIZATION"
-   ]
-  },
-  {
-   "cell_type": "markdown",
-   "metadata": {},
-   "source": [
-    "In this method we compute VAD time stamps using NeMo VAD model on input manifest file and then use these time stamps of speech label to find speaker embeddings followed by clustering them into num of speakers"
-   ]
-  },
-  {
-   "cell_type": "markdown",
-   "metadata": {},
-   "source": [
-    "Before we proceed let's look at the speaker diarization config, which we would be depending up on for vad computation\n",
-    "and speaker embedding extraction"
-   ]
-  },
-  {
-   "cell_type": "code",
-   "execution_count": null,
-   "metadata": {},
-   "outputs": [],
-   "source": [
-    "print(OmegaConf.to_yaml(config))"
-   ]
-  },
-  {
-   "cell_type": "markdown",
-   "metadata": {},
-   "source": [
-    "As can be seen most of the variables in config are self explanatory \n",
-    "with VAD variables under vad section and speaker related variables under speaker embeddings section. "
-   ]
-  },
-  {
-   "cell_type": "markdown",
-   "metadata": {},
-   "source": [
-    "To perform VAD based diarization we can ignore `oracle_vad_manifest` in `speaker_embeddings` section for now and needs to fill up the rest. We also needs to provide pretrained `model_path` of vad and speaker embeddings .nemo models"
-   ]
-  },
-  {
-   "cell_type": "code",
-   "execution_count": null,
-   "metadata": {},
-   "outputs": [],
-   "source": [
-    "pretrained_vad = 'vad_marblenet'\n",
-    "pretrained_speaker_model = 'titanet_large'"
-   ]
-  },
-  {
-   "cell_type": "markdown",
-   "metadata": {},
-   "source": [
-    "Note in this tutorial, we use the VAD model MarbleNet-3x2 introduced and published in [ICASSP MarbleNet](https://arxiv.org/pdf/2010.13886.pdf). You might need to tune on dev set similar to your dataset if you would like to improve the performance.\n",
-    "\n",
-    "And the speakerNet-M-Diarization model achieves 7.3% confusion error rate on CH109 set with oracle vad. This model is trained on voxceleb1, voxceleb2, Fisher, SwitchBoard datasets. So for more improved performance specific to your dataset, finetune speaker verification model with a devset similar to your test set."
-   ]
-  },
-  {
-   "cell_type": "code",
-   "execution_count": null,
-   "metadata": {},
-   "outputs": [],
-   "source": [
-    "output_dir = os.path.join(ROOT,'outputs')\n",
-    "config.diarizer.manifest_filepath = 'data/input_manifest.json'\n",
-    "config.diarizer.out_dir = output_dir #Directory to store intermediate files and prediction outputs\n",
-    "\n",
-    "config.diarizer.speaker_embeddings.model_path = pretrained_speaker_model\n",
-    "config.diarizer.speaker_embeddings.parameters.window_length_in_sec = 1.5\n",
-    "config.diarizer.speaker_embeddings.parameters.shift_length_in_sec = 0.75\n",
-    "config.diarizer.oracle_vad = False # compute VAD provided with model_path to vad config\n",
-    "config.diarizer.clustering.parameters.oracle_num_speakers=True\n",
-    "\n",
-    "#Here we use our inhouse pretrained NeMo VAD \n",
-    "config.diarizer.vad.model_path = pretrained_vad\n",
-    "config.diarizer.vad.window_length_in_sec = 0.15\n",
-    "config.diarizer.vad.shift_length_in_sec = 0.01\n",
-    "config.diarizer.vad.parameters.onset = 0.8 \n",
-    "config.diarizer.vad.parameters.offset = 0.6\n",
-    "config.diarizer.vad.parameters.min_duration_on = 0.1\n",
-    "config.diarizer.vad.parameters.min_duration_off = 0.4"
-   ]
-  },
-  {
-   "cell_type": "markdown",
-   "metadata": {},
-   "source": [
-    "Now that we passed all the variables we needed lets initialize the clustering model with above config"
-   ]
-  },
-  {
-   "cell_type": "code",
-   "execution_count": null,
-   "metadata": {},
-   "outputs": [],
-   "source": [
-    "from nemo.collections.asr.models import ClusteringDiarizer\n",
-    "sd_model = ClusteringDiarizer(cfg=config)"
-   ]
-  },
-  {
-   "cell_type": "markdown",
-   "metadata": {},
-   "source": [
-    "And Diarize with single line of code"
-   ]
-  },
-  {
-   "cell_type": "code",
-   "execution_count": null,
-   "metadata": {},
-   "outputs": [],
-   "source": [
-    "sd_model.diarize()"
-   ]
-  },
-  {
-   "cell_type": "markdown",
-   "metadata": {},
-   "source": [
-    "As can be seen, we first performed VAD, then with the timestamps created in `{output_dir}/vad_outputs` by VAD we calculated speaker embeddings (`{output_dir}/speaker_outputs/embeddings/`) which are then clustered using spectral clustering. "
-   ]
-  },
-  {
-   "cell_type": "markdown",
-   "metadata": {},
-   "source": [
-    "To generate VAD predicted time step. We perform VAD inference to have frame level prediction &#8594; (optional: use decision smoothing) &#8594; given `threshold`,  write speech segment to RTTM-like time stamps manifest.\n",
-    "\n",
-    "we use vad decision smoothing (87.5% overlap median) as described [here](https://github.com/NVIDIA/NeMo/blob/stable/nemo/collections/asr/parts/utils/vad_utils.py)\n",
-    "\n",
-    "you can also tune the threshold on your dev set. Use this provided [script](https://github.com/NVIDIA/NeMo/blob/stable/scripts/voice_activity_detection/vad_tune_threshold.py)"
-   ]
-  },
-  {
-   "cell_type": "code",
-   "execution_count": null,
-   "metadata": {},
-   "outputs": [],
-   "source": [
-    "# VAD predicted time stamps\n",
-    "# you can also use single threshold(=onset=offset) for binarization and plot here\n",
-    "from nemo.collections.asr.parts.utils.vad_utils import plot\n",
-    "plot(\n",
-    "    an4_audio,\n",
-    "    'outputs/vad_outputs/overlap_smoothing_output_median_0.875/an4_diarize_test.median', \n",
-    "    an4_rttm,\n",
-    "    per_args = config.diarizer.vad.parameters, #threshold\n",
-    "    ) \n",
-    "\n",
-    "print(f\"postprocessing_params: {config.diarizer.vad.parameters}\")"
-   ]
-  },
-  {
-   "cell_type": "markdown",
-   "metadata": {},
-   "source": [
-    "Predicted outputs are written to `output_dir/pred_rttms` and see how we predicted along with VAD prediction"
-   ]
-  },
-  {
-   "cell_type": "code",
-   "execution_count": null,
-   "metadata": {},
-   "outputs": [],
-   "source": [
-    "!cat outputs/pred_rttms/an4_diarize_test.rttm"
-   ]
-  },
-  {
-   "cell_type": "code",
-   "execution_count": null,
-   "metadata": {},
-   "outputs": [],
-   "source": [
-    "pred_labels = rttm_to_labels('outputs/pred_rttms/an4_diarize_test.rttm')\n",
-    "hypothesis = labels_to_pyannote_object(pred_labels)\n",
-    "hypothesis"
-   ]
-  },
-  {
-   "cell_type": "code",
-   "execution_count": null,
-   "metadata": {},
-   "outputs": [],
-   "source": [
-    "reference"
-   ]
-  },
-  {
-   "cell_type": "markdown",
-   "metadata": {},
-   "source": [
-    "# Storing and Restoring models"
-   ]
-  },
-  {
-   "cell_type": "markdown",
-   "metadata": {},
-   "source": [
-    "Now we can save the whole config and model parameters in a single .nemo and restore from it anytime."
-   ]
-  },
-  {
-   "cell_type": "code",
-   "execution_count": null,
-   "metadata": {},
-   "outputs": [],
-   "source": [
-    "oracle_model.save_to(os.path.join(output_dir,'diarize.nemo'))"
-   ]
-  },
-  {
-   "cell_type": "markdown",
-   "metadata": {},
-   "source": [
-    "Restore from saved model"
-   ]
-  },
-  {
-   "cell_type": "code",
-   "execution_count": null,
-   "metadata": {},
-   "outputs": [],
-   "source": [
-    "del oracle_model\n",
-    "import nemo.collections.asr as nemo_asr\n",
-    "restored_model = nemo_asr.models.ClusteringDiarizer.restore_from(os.path.join(output_dir,'diarize.nemo'))"
-   ]
-  }
- ],
- "metadata": {
-  "kernelspec": {
-   "display_name": "Python 3 (ipykernel)",
-   "language": "python",
-   "name": "python3"
-  },
-  "language_info": {
-   "codemirror_mode": {
-    "name": "ipython",
-    "version": 3
-   },
-   "file_extension": ".py",
-   "mimetype": "text/x-python",
-   "name": "python",
-   "nbconvert_exporter": "python",
-   "pygments_lexer": "ipython3",
-   "version": "3.8.8"
-  },
-  "pycharm": {
-   "stem_cell": {
-    "cell_type": "raw",
-=======
     "cells": [
         {
             "cell_type": "code",
@@ -1150,7 +563,6 @@
             ]
         }
     ],
->>>>>>> c88c20ed
     "metadata": {
         "kernelspec": {
             "display_name": "Python 3 (ipykernel)",
