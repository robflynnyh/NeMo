--- conflicted
+++ resolved
@@ -23,11 +23,7 @@
     "!pip install unidecode\n",
     "\n",
     "# ## Install NeMo\n",
-<<<<<<< HEAD
-    "BRANCH = 'r1.5.0'\n",
-=======
     "BRANCH = 'r1.6.0'\n",
->>>>>>> 66b5b07b
     "!python -m pip install git+https://github.com/NVIDIA/NeMo.git@$BRANCH#egg=nemo_toolkit[asr]\n",
     "\n",
     "## Install TorchAudio\n",
@@ -241,11 +237,7 @@
     "from omegaconf import OmegaConf\n",
     "MODEL_CONFIG = os.path.join(data_dir,'offline_diarization.yaml')\n",
     "if not os.path.exists(MODEL_CONFIG):\n",
-<<<<<<< HEAD
-    "    config_url = \"https://raw.githubusercontent.com/NVIDIA/NeMo/r1.5.0/examples/speaker_tasks/diarization/conf/speaker_diarization.yaml\"\n",
-=======
     "    config_url = \"https://raw.githubusercontent.com/NVIDIA/NeMo/main/examples/speaker_tasks/diarization/conf/offline_diarization.yaml\"\n",
->>>>>>> 66b5b07b
     "    MODEL_CONFIG = wget.download(config_url,data_dir)\n",
     "\n",
     "config = OmegaConf.load(MODEL_CONFIG)\n",
