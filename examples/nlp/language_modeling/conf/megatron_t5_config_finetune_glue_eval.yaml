name: megatron_t5_glue_eval

trainer:
  devices: 1
  num_nodes: 1
  accelerator: gpu
  precision: 16
  logger: False # logger provided by exp_manager
  enable_checkpointing: False
  replace_sampler_ddp: False
<<<<<<< HEAD
=======
  benchmark: False
>>>>>>> f3ad584b

exp_manager:
  explicit_log_dir: null
  exp_dir: null
  name: megatron_t5_glue_eval
  create_checkpoint_callback: False

model:
  restore_from_path: ??? # Path to a finetuned T5 .nemo file
  gradient_as_bucket_view: True # Allocate gradients in a contiguous bucket to save memory (less fragmentation and buffer memory)
  megatron_amp_O2: False # Enable O2 optimization for megatron amp

  data:
    validation_ds:
      task_name: 'mnli'
      file_path: ??? # Path to the TSV file for MNLI train ex: '/raid/Data/GLUE/MNLI/dev_matched.tsv'
      global_batch_size: 1
      micro_batch_size: 1
      shuffle: False
      num_workers: 0
      pin_memory: True
      max_seq_length: 512
      drop_last: False<|MERGE_RESOLUTION|>--- conflicted
+++ resolved
@@ -8,10 +8,7 @@
   logger: False # logger provided by exp_manager
   enable_checkpointing: False
   replace_sampler_ddp: False
-<<<<<<< HEAD
-=======
   benchmark: False
->>>>>>> f3ad584b
 
 exp_manager:
   explicit_log_dir: null
