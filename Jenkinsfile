--- conflicted
+++ resolved
@@ -93,13 +93,8 @@
     stage('L0: Unit Tests CPU') {
       when {
         anyOf {
-<<<<<<< HEAD
-          branch 'r1.3.0'
-          changeRequest target: 'r1.3.0'
-=======
-          branch 'r1.4.0'
-          changeRequest target: 'r1.4.0'
->>>>>>> 0958184e
+          branch 'r1.4.0'
+          changeRequest target: 'r1.4.0'
         }
       }
       steps {
@@ -110,44 +105,26 @@
     stage('L0: TN/ITN Tests CPU') {
       when {
         anyOf {
-<<<<<<< HEAD
-          branch 'r1.3.0'
-          changeRequest target: 'r1.3.0'
-=======
-          branch 'r1.4.0'
-          changeRequest target: 'r1.4.0'
->>>>>>> 0958184e
+          branch 'r1.4.0'
+          changeRequest target: 'r1.4.0'
         }
       }
       failFast true
       parallel {
         stage('En TN grammars') {
           steps {
-<<<<<<< HEAD
-            sh 'CUDA_VISIBLE_DEVICES="" python nemo_text_processing/text_normalization/normalize.py "1" --cache_dir /home/TestData/nlp/text_norm/ci/grammars/8-17'
-=======
             sh 'CUDA_VISIBLE_DEVICES="" python nemo_text_processing/text_normalization/normalize.py "1" --cache_dir /home/TestData/nlp/text_norm/ci/grammars/9-13'
->>>>>>> 0958184e
           }
         }
         stage('En ITN grammars') {
           steps {
-<<<<<<< HEAD
-            sh 'CUDA_VISIBLE_DEVICES="" python nemo_text_processing/inverse_text_normalization/inverse_normalize.py --language en "twenty" --cache_dir /home/TestData/nlp/text_norm/ci/grammars/8-17'
-=======
             sh 'CUDA_VISIBLE_DEVICES="" python nemo_text_processing/inverse_text_normalization/inverse_normalize.py --language en "twenty" --cache_dir /home/TestData/nlp/text_norm/ci/grammars/9-13'
->>>>>>> 0958184e
           }
         }
         stage('German ITN') {
           steps {
-<<<<<<< HEAD
-            sh 'CUDA_VISIBLE_DEVICES="" python nemo_text_processing/inverse_text_normalization/inverse_normalize.py --language de "zwanzig" --cache_dir /home/TestData/nlp/text_norm/ci/grammars/8-17'
-            sh 'CUDA_VISIBLE_DEVICES="" pytest tests/nemo_text_processing/de -m "not pleasefixme" --cpu --tn_cache_dir /home/TestData/nlp/text_norm/ci/grammars/8-17'
-=======
             sh 'CUDA_VISIBLE_DEVICES="" python nemo_text_processing/inverse_text_normalization/inverse_normalize.py --language de "zwanzig" --cache_dir /home/TestData/nlp/text_norm/ci/grammars/9-13'
             sh 'CUDA_VISIBLE_DEVICES="" pytest tests/nemo_text_processing/de -m "not pleasefixme" --cpu --tn_cache_dir /home/TestData/nlp/text_norm/ci/grammars/9-13'
->>>>>>> 0958184e
           }
         }
         stage('Spanish ITN') {
@@ -157,26 +134,15 @@
         } 
         stage('Create En non-deterministic TN & Run all En TN/ITN tests') {
           steps {
-<<<<<<< HEAD
-            sh 'CUDA_VISIBLE_DEVICES="" python nemo_text_processing/text_normalization/normalize_with_audio.py --text "\$.01" --n_tagged 2 --cache_dir /home/TestData/nlp/text_norm/ci/grammars/8-17'
-            sh 'CUDA_VISIBLE_DEVICES="" pytest tests/nemo_text_processing/en/ -m "not pleasefixme" --cpu --tn_cache_dir /home/TestData/nlp/text_norm/ci/grammars/8-17'
-=======
             sh 'CUDA_VISIBLE_DEVICES="" python nemo_text_processing/text_normalization/normalize_with_audio.py --text "\$.01" --n_tagged 2 --cache_dir /home/TestData/nlp/text_norm/ci/grammars/9-13'
             sh 'CUDA_VISIBLE_DEVICES="" pytest tests/nemo_text_processing/en/ -m "not pleasefixme" --cpu --tn_cache_dir /home/TestData/nlp/text_norm/ci/grammars/9-13'
->>>>>>> 0958184e
           }
         }
         stage('Run Ru ITN and non-deterministic TN & Run all Ru ITN tests') {
           steps {
-<<<<<<< HEAD
-            sh 'CUDA_VISIBLE_DEVICES="" python nemo_text_processing/inverse_text_normalization/inverse_normalize.py "двадцать" --cache_dir /home/TestData/nlp/text_norm/ci/grammars/8-17 --language ru'
-            sh 'CUDA_VISIBLE_DEVICES="" python nemo_text_processing/text_normalization/normalize_with_audio.py --text "25" --n_tagged 2 --cache_dir /home/TestData/nlp/text_norm/ci/grammars/8-17 --language ru'
-            sh 'CUDA_VISIBLE_DEVICES="" pytest tests/nemo_text_processing/ru/test_ru_inverse_normalization.py -m "not pleasefixme" --cpu --tn_cache_dir /home/TestData/nlp/text_norm/ci/grammars/8-17'
-=======
             sh 'CUDA_VISIBLE_DEVICES="" python nemo_text_processing/inverse_text_normalization/inverse_normalize.py "двадцать" --cache_dir /home/TestData/nlp/text_norm/ci/grammars/9-13 --language ru'
             sh 'CUDA_VISIBLE_DEVICES="" python nemo_text_processing/text_normalization/normalize_with_audio.py --text "25" --n_tagged 2 --cache_dir /home/TestData/nlp/text_norm/ci/grammars/9-13 --language ru'
             sh 'CUDA_VISIBLE_DEVICES="" pytest tests/nemo_text_processing/ru/test_ru_inverse_normalization.py -m "not pleasefixme" --cpu --tn_cache_dir /home/TestData/nlp/text_norm/ci/grammars/9-13'
->>>>>>> 0958184e
           }
         }
       }
@@ -185,24 +151,15 @@
     stage('L2: NeMo text processing') {
       when {
         anyOf {
-<<<<<<< HEAD
-          branch 'r1.3.0'
-          changeRequest target: 'r1.3.0'
-=======
-          branch 'r1.4.0'
-          changeRequest target: 'r1.4.0'
->>>>>>> 0958184e
+          branch 'r1.4.0'
+          changeRequest target: 'r1.4.0'
         }
       }
       failFast true
       parallel {
         stage('L2: Eng TN') {
           steps {
-<<<<<<< HEAD
-            sh 'cd tools/text_processing_deployment && python pynini_export.py --output=/home/TestData/nlp/text_norm/output/ --grammars=tn_grammars --cache_dir /home/TestData/nlp/text_norm/ci/grammars/8-17 --language=en && ls -R /home/TestData/nlp/text_norm/output/ && echo ".far files created "|| exit 1'
-=======
             sh 'cd tools/text_processing_deployment && python pynini_export.py --output=/home/TestData/nlp/text_norm/output/ --grammars=tn_grammars --cache_dir /home/TestData/nlp/text_norm/ci/grammars/9-13 --language=en && ls -R /home/TestData/nlp/text_norm/output/ && echo ".far files created "|| exit 1'
->>>>>>> 0958184e
             sh 'cd nemo_text_processing/text_normalization/ &&  python run_predict.py --input=/home/TestData/nlp/text_norm/ci/test.txt --input_case="lower_cased" --language=en --output=/home/TestData/nlp/text_norm/output/test.pynini.txt --verbose'
             sh 'cmp --silent /home/TestData/nlp/text_norm/output/test.pynini.txt /home/TestData/nlp/text_norm/ci/test_goal_py.txt || exit 1'
             sh 'rm -rf /home/TestData/nlp/text_norm/output/*'
@@ -211,44 +168,12 @@
 
         stage('L2: Eng ITN export') {
           steps {
-<<<<<<< HEAD
-            sh 'cd tools/text_processing_deployment && python pynini_export.py --output=/home/TestData/nlp/text_denorm/output/ --grammars=itn_grammars --cache_dir /home/TestData/nlp/text_norm/ci/grammars/8-17 --language=en && ls -R /home/TestData/nlp/text_denorm/output/ && echo ".far files created "|| exit 1'
-=======
             sh 'cd tools/text_processing_deployment && python pynini_export.py --output=/home/TestData/nlp/text_denorm/output/ --grammars=itn_grammars --cache_dir /home/TestData/nlp/text_norm/ci/grammars/9-13 --language=en && ls -R /home/TestData/nlp/text_denorm/output/ && echo ".far files created "|| exit 1'
->>>>>>> 0958184e
             sh 'cd nemo_text_processing/inverse_text_normalization/ &&  python run_predict.py --input=/home/TestData/nlp/text_denorm/ci/test.txt --language=en --output=/home/TestData/nlp/text_denorm/output/test.pynini.txt --verbose'
             sh 'cmp --silent /home/TestData/nlp/text_denorm/output/test.pynini.txt /home/TestData/nlp/text_denorm/ci/test_goal_py.txt || exit 1'
             sh 'rm -rf /home/TestData/nlp/text_denorm/output/*'
           }
         }
-<<<<<<< HEAD
-        stage('L2: TN with Audio (audio and raw text)') {
-          steps {
-            sh 'cd nemo_text_processing/text_normalization && \
-            python normalize_with_audio.py --language=en --cache_dir /home/TestData/nlp/text_norm/ci/grammars/8-17 --text "The total amounts to \\$4.76." \
-            --audio_data /home/TestData/nlp/text_norm/audio_based/audio.wav | tail -n2 | head -n1 > /home/TestData/nlp/text_norm/audio_based/output/out_raw.txt 2>&1 && \
-            cmp --silent /home/TestData/nlp/text_norm/audio_based/output/out_raw.txt /home/TestData/nlp/text_norm/audio_based/result.txt || exit 1'
-            sh 'rm -rf /home/TestData/nlp/text_norm/audio_based/output/out_raw.txt'
-          }
-        }
-        stage('L2: TN with Audio (audio and text file)') {
-          steps {
-            sh 'cd nemo_text_processing/text_normalization && \
-            python normalize_with_audio.py --language=en --cache_dir /home/TestData/nlp/text_norm/ci/grammars/8-17 --text /home/TestData/nlp/text_norm/audio_based/text.txt \
-            --audio_data /home/TestData/nlp/text_norm/audio_based/audio.wav | tail -n2 | head -n1 > /home/TestData/nlp/text_norm/audio_based/output/out_file.txt 2>&1 && \
-            cmp --silent /home/TestData/nlp/text_norm/audio_based/output/out_file.txt /home/TestData/nlp/text_norm/audio_based/result.txt || exit 1'
-            sh 'rm -rf /home/TestData/nlp/text_norm/audio_based/output/out_file.txt'
-          }
-        }
-        stage('L2: TN with Audio (manifest)') {
-          steps {
-            sh 'cd nemo_text_processing/text_normalization && \
-            python normalize_with_audio.py --language=en --audio_data /home/TestData/nlp/text_norm/audio_based/manifest.json --n_tagged=120 --cache_dir /home/TestData/nlp/text_norm/ci/grammars/8-17 && \
-            cmp --silent /home/TestData/nlp/text_norm/audio_based/manifest_normalized.json /home/TestData/nlp/text_norm/audio_based/manifest_result.json || exit 1'
-            sh 'rm -rf /home/TestData/nlp/text_norm/audio_based/manifest_normalized.json'
-          }
-        }
-=======
         // stage('L2: TN with Audio (audio and raw text)') {
         //   steps {
         //     sh 'cd nemo_text_processing/text_normalization && \
@@ -275,20 +200,14 @@
         //     sh 'rm -rf /home/TestData/nlp/text_norm/audio_based/manifest_normalized.json'
         //   }
         // }
->>>>>>> 0958184e
       }
     }
 
     stage('L0: Computer Vision Integration') {
       when {
         anyOf {
-<<<<<<< HEAD
-          branch 'r1.3.0'
-          changeRequest target: 'r1.3.0'
-=======
-          branch 'r1.4.0'
-          changeRequest target: 'r1.4.0'
->>>>>>> 0958184e
+          branch 'r1.4.0'
+          changeRequest target: 'r1.4.0'
         }
       }
       failFast true
@@ -315,13 +234,8 @@
     // stage('L0: Integration Tests CPU') {
     //   when {
     //     anyOf{
-<<<<<<< HEAD
-    //       branch 'r1.3.0'
-    //       changeRequest target: 'r1.3.0'
-=======
     //       branch 'r1.4.0'
     //       changeRequest target: 'r1.4.0'
->>>>>>> 0958184e
     //     }
     //   }
     //   steps {
@@ -340,11 +254,7 @@
     //   when {
     //     anyOf{
     //       branch 'dev
-<<<<<<< HEAD
-    //       changeRequest target: 'r1.3.0'
-=======
     //       changeRequest target: 'r1.4.0'
->>>>>>> 0958184e
     //     }
     //   }
     //   steps {
@@ -355,13 +265,8 @@
     stage('L2: ASR dev run') {
       when {
         anyOf {
-<<<<<<< HEAD
-          branch 'r1.3.0'
-          changeRequest target: 'r1.3.0'
-=======
-          branch 'r1.4.0'
-          changeRequest target: 'r1.4.0'
->>>>>>> 0958184e
+          branch 'r1.4.0'
+          changeRequest target: 'r1.4.0'
         }
       }
       failFast true
@@ -464,13 +369,8 @@
     // stage('L2: ASR DALI dev run') {
     //   when {
     //     anyOf {
-<<<<<<< HEAD
-    //       branch 'r1.3.0'
-    //       changeRequest target: 'r1.3.0'
-=======
     //       branch 'r1.4.0'
     //       changeRequest target: 'r1.4.0'
->>>>>>> 0958184e
     //     }
     //   }
     //   failFast true
@@ -530,49 +430,6 @@
     //   }
     // }
 
-<<<<<<< HEAD
-    stage('L2: ASR RNNT dev run') {
-      when {
-        anyOf {
-          branch 'r1.3.0'
-          changeRequest target: 'r1.3.0'
-        }
-      }
-      failFast true
-      parallel {
-        stage('Speech to Text - RNNT') {
-          steps {
-            sh 'STRICT_NUMBA_COMPAT_CHECK=false python examples/asr/speech_to_text_rnnt.py \
-            --config-path="conf/contextnet_rnnt/" --config-name="config_rnnt.yaml" \
-            model.train_ds.manifest_filepath=/home/TestData/an4_dataset/an4_train.json \
-            model.validation_ds.manifest_filepath=/home/TestData/an4_dataset/an4_val.json \
-            model.train_ds.batch_size=2 \
-            model.validation_ds.batch_size=2 \
-            trainer.gpus=[0] \
-            +trainer.fast_dev_run=True \
-            exp_manager.exp_dir=examples/asr/speech_to_text_rnnt_results'
-            sh 'rm -rf examples/asr/speech_to_text_rnnt_results'
-          }
-        }
-        stage('L2: Speech to Text RNNT WPE') {
-          steps {
-            sh 'STRICT_NUMBA_COMPAT_CHECK=false python examples/asr/speech_to_text_rnnt_bpe.py \
-            --config-path="conf/contextnet_rnnt/" --config-name="config_rnnt_bpe.yaml" \
-            model.train_ds.manifest_filepath=/home/TestData/an4_dataset/an4_train.json \
-            model.validation_ds.manifest_filepath=/home/TestData/an4_dataset/an4_val.json \
-            model.train_ds.batch_size=2 \
-            model.validation_ds.batch_size=2 \
-            model.tokenizer.dir="/home/TestData/asr_tokenizers/an4_wpe_128/" \
-            model.tokenizer.type="wpe" \
-            trainer.gpus=[0] \
-            +trainer.fast_dev_run=True \
-            exp_manager.exp_dir=examples/asr/speech_to_text_rnnt_wpe_results'
-            sh 'rm -rf examples/asr/speech_to_text_rnnt_wpe_results'
-          }
-        }
-      }
-    }
-=======
     // TODO: Add back once CI is updated
     // stage('L2: ASR RNNT dev run') {
     //   when {
@@ -615,18 +472,12 @@
     //     }
     //   }
     // }
->>>>>>> 0958184e
 
     stage('L2: ASR Multi-dataloader dev run') {
       when {
         anyOf {
-<<<<<<< HEAD
-          branch 'r1.3.0'
-          changeRequest target: 'r1.3.0'
-=======
-          branch 'r1.4.0'
-          changeRequest target: 'r1.4.0'
->>>>>>> 0958184e
+          branch 'r1.4.0'
+          changeRequest target: 'r1.4.0'
         }
       }
       failFast true
@@ -671,13 +522,8 @@
     stage('L2: Speech Transcription') {
       when {
         anyOf {
-<<<<<<< HEAD
-          branch 'r1.3.0'
-          changeRequest target: 'r1.3.0'
-=======
-          branch 'r1.4.0'
-          changeRequest target: 'r1.4.0'
->>>>>>> 0958184e
+          branch 'r1.4.0'
+          changeRequest target: 'r1.4.0'
         }
       }
       failFast true
@@ -699,13 +545,8 @@
     stage('L2: Segmentation Tool') {
       when {
             anyOf {
-<<<<<<< HEAD
-              branch 'r1.3.0'
-              changeRequest target: 'r1.3.0'
-=======
               branch 'r1.4.0'
               changeRequest target: 'r1.4.0'
->>>>>>> 0958184e
             }
       }
       stages {
@@ -767,13 +608,8 @@
     stage('L2: Multi-GPU Megatron finetuning') {
       when {
         anyOf {
-<<<<<<< HEAD
-          branch 'r1.3.0'
-          changeRequest target: 'r1.3.0'
-=======
-          branch 'r1.4.0'
-          changeRequest target: 'r1.4.0'
->>>>>>> 0958184e
+          branch 'r1.4.0'
+          changeRequest target: 'r1.4.0'
         }
       }
       failFast true
@@ -797,13 +633,8 @@
     stage('L2: SGD-QA') {
       when {
         anyOf {
-<<<<<<< HEAD
-          branch 'r1.3.0'
-          changeRequest target: 'r1.3.0'
-=======
-          branch 'r1.4.0'
-          changeRequest target: 'r1.4.0'
->>>>>>> 0958184e
+          branch 'r1.4.0'
+          changeRequest target: 'r1.4.0'
         }
       }
       failFast true
@@ -868,13 +699,8 @@
     stage('L2: Parallel BERT SQUAD v1.1 / v2.0') {
       when {
         anyOf {
-<<<<<<< HEAD
-          branch 'r1.3.0'
-          changeRequest target: 'r1.3.0'
-=======
-          branch 'r1.4.0'
-          changeRequest target: 'r1.4.0'
->>>>>>> 0958184e
+          branch 'r1.4.0'
+          changeRequest target: 'r1.4.0'
         }
       }
       failFast true
@@ -954,13 +780,8 @@
     stage('L2: MegaBERT Token Classification') {
       when {
         anyOf {
-<<<<<<< HEAD
-          branch 'r1.3.0'
-          changeRequest target: 'r1.3.0'
-=======
-          branch 'r1.4.0'
-          changeRequest target: 'r1.4.0'
->>>>>>> 0958184e
+          branch 'r1.4.0'
+          changeRequest target: 'r1.4.0'
         }
       }
       failFast true
@@ -983,13 +804,8 @@
     stage('L2: Parallel SQUAD v1.1 & v2.0') {
       when {
         anyOf {
-<<<<<<< HEAD
-          branch 'r1.3.0'
-          changeRequest target: 'r1.3.0'
-=======
-          branch 'r1.4.0'
-          changeRequest target: 'r1.4.0'
->>>>>>> 0958184e
+          branch 'r1.4.0'
+          changeRequest target: 'r1.4.0'
         }
       }
       failFast true
@@ -1076,13 +892,8 @@
     stage('L2: Model Parallel Size 2 Megatron Text Classification') {
       when {
         anyOf{
-<<<<<<< HEAD
-          branch 'r1.3.0'
-          changeRequest target: 'r1.3.0'
-=======
-          branch 'r1.4.0'
-          changeRequest target: 'r1.4.0'
->>>>>>> 0958184e
+          branch 'r1.4.0'
+          changeRequest target: 'r1.4.0'
         }
       }
       failFast true
@@ -1110,13 +921,8 @@
     stage('L2: Model Parallel Size 2 Megatron Autoresume') {
       when {
         anyOf{
-<<<<<<< HEAD
-          branch 'r1.3.0'
-          changeRequest target: 'r1.3.0'
-=======
-          branch 'r1.4.0'
-          changeRequest target: 'r1.4.0'
->>>>>>> 0958184e
+          branch 'r1.4.0'
+          changeRequest target: 'r1.4.0'
         }
       }
       failFast true
@@ -1146,13 +952,8 @@
     stage('L2: Model Parallel Size 2 Megatron Evaluation from .nemo') {
       when {
         anyOf{
-<<<<<<< HEAD
-          branch 'r1.3.0'
-          changeRequest target: 'r1.3.0'
-=======
-          branch 'r1.4.0'
-          changeRequest target: 'r1.4.0'
->>>>>>> 0958184e
+          branch 'r1.4.0'
+          changeRequest target: 'r1.4.0'
         }
       }
       failFast true
@@ -1171,13 +972,8 @@
     stage('L2: Model Parallel Size 2 Megatron Train from .nemo') {
       when {
         anyOf{
-<<<<<<< HEAD
-          branch 'r1.3.0'
-          changeRequest target: 'r1.3.0'
-=======
-          branch 'r1.4.0'
-          changeRequest target: 'r1.4.0'
->>>>>>> 0958184e
+          branch 'r1.4.0'
+          changeRequest target: 'r1.4.0'
         }
       }
       failFast true
@@ -1198,13 +994,8 @@
     stage('L2: Parallel NLP Examples 2') {
       when {
         anyOf {
-<<<<<<< HEAD
-          branch 'r1.3.0'
-          changeRequest target: 'r1.3.0'
-=======
-          branch 'r1.4.0'
-          changeRequest target: 'r1.4.0'
->>>>>>> 0958184e
+          branch 'r1.4.0'
+          changeRequest target: 'r1.4.0'
         }
       }
       failFast true
@@ -1285,13 +1076,8 @@
     stage('L2: Parallel Pretraining BERT pretraining from Text/Preprocessed') {
       when {
         anyOf {
-<<<<<<< HEAD
-          branch 'r1.3.0'
-          changeRequest target: 'r1.3.0'
-=======
-          branch 'r1.4.0'
-          changeRequest target: 'r1.4.0'
->>>>>>> 0958184e
+          branch 'r1.4.0'
+          changeRequest target: 'r1.4.0'
         }
       }
       failFast true
@@ -1352,13 +1138,8 @@
     stage('L2: Entity Linking') {
       when {
         anyOf {
-<<<<<<< HEAD
-          branch 'r1.3.0'
-          changeRequest target: 'r1.3.0'
-=======
-          branch 'r1.4.0'
-          changeRequest target: 'r1.4.0'
->>>>>>> 0958184e
+          branch 'r1.4.0'
+          changeRequest target: 'r1.4.0'
         }
       }
       failFast true
@@ -1383,13 +1164,8 @@
     stage('L2: NMT Attention is All You Need Training') {
       when {
         anyOf {
-<<<<<<< HEAD
-          branch 'r1.3.0'
-          changeRequest target: 'r1.3.0'
-=======
-          branch 'r1.4.0'
-          changeRequest target: 'r1.4.0'
->>>>>>> 0958184e
+          branch 'r1.4.0'
+          changeRequest target: 'r1.4.0'
         }
       }
       failFast true
@@ -1469,13 +1245,8 @@
     stage('L2: NMT Attention is All You Need Inference') {
       when {
         anyOf {
-<<<<<<< HEAD
-          branch 'r1.3.0'
-          changeRequest target: 'r1.3.0'
-=======
-          branch 'r1.4.0'
-          changeRequest target: 'r1.4.0'
->>>>>>> 0958184e
+          branch 'r1.4.0'
+          changeRequest target: 'r1.4.0'
         }
       }
       failFast true
@@ -1509,13 +1280,8 @@
     stage('L2: NMT with HuggingFace') {
       when {
         anyOf {
-<<<<<<< HEAD
-          branch 'r1.3.0'
-          changeRequest target: 'r1.3.0'
-=======
-          branch 'r1.4.0'
-          changeRequest target: 'r1.4.0'
->>>>>>> 0958184e
+          branch 'r1.4.0'
+          changeRequest target: 'r1.4.0'
         }
       }
       failFast true
@@ -1588,13 +1354,8 @@
     stage('L2: NMT Megatron Model Parallel Size 2 Encoder') {
       when {
         anyOf{
-<<<<<<< HEAD
-          branch 'r1.3.0'
-          changeRequest target: 'r1.3.0'
-=======
-          branch 'r1.4.0'
-          changeRequest target: 'r1.4.0'
->>>>>>> 0958184e
+          branch 'r1.4.0'
+          changeRequest target: 'r1.4.0'
         }
       }
       failFast true
@@ -1626,13 +1387,8 @@
     stage('L2: NMT Tarred Dataset Creation') {
       when {
         anyOf {
-<<<<<<< HEAD
-          branch 'r1.3.0'
-          changeRequest target: 'r1.3.0'
-=======
-          branch 'r1.4.0'
-          changeRequest target: 'r1.4.0'
->>>>>>> 0958184e
+          branch 'r1.4.0'
+          changeRequest target: 'r1.4.0'
         }
       }
       failFast true
@@ -1894,13 +1650,8 @@
     stage('L2: TTS Fast dev runs 1') {
       when {
         anyOf {
-<<<<<<< HEAD
-          branch 'r1.3.0'
-          changeRequest target: 'r1.3.0'
-=======
-          branch 'r1.4.0'
-          changeRequest target: 'r1.4.0'
->>>>>>> 0958184e
+          branch 'r1.4.0'
+          changeRequest target: 'r1.4.0'
         }
       }
       parallel {
@@ -1982,13 +1733,8 @@
     stage('L??: Speech Checkpoints tests') {
       when {
         anyOf {
-<<<<<<< HEAD
-          branch 'r1.3.0'
-          changeRequest target: 'r1.3.0'
-=======
-          branch 'r1.4.0'
-          changeRequest target: 'r1.4.0'
->>>>>>> 0958184e
+          branch 'r1.4.0'
+          changeRequest target: 'r1.4.0'
         }
       }
       failFast true
