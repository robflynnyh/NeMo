# ! /usr/bin/python
# -*- coding: utf-8 -*-

# Copyright (c) 2019, NVIDIA CORPORATION. All rights reserved.
#
# Licensed under the Apache License, Version 2.0 (the "License");
# you may not use this file except in compliance with the License.
# You may obtain a copy of the License at
#
#     http://www.apache.org/licenses/LICENSE-2.0
#
# Unless required by applicable law or agreed to in writing, software
# distributed under the License is distributed on an "AS IS" BASIS,
# WITHOUT WARRANTIES OR CONDITIONS OF ANY KIND, either express or implied.
# See the License for the specific language governing permissions and
# limitations under the License.

__all__ = [
    'Backend',
    'OperationMode',
    'Optimization',
    'DeviceType',
    'Actions',
    'NeuralModuleFactory',
    'DeploymentFormat',
]

import copy
import random
from abc import ABC, abstractmethod
from enum import Enum
from typing import List, Optional

import numpy as np

import nemo
<<<<<<< HEAD
from nemo.core.callbacks import ActionCallback, EvaluatorCallback, NeMoCallback
from nemo.core.neural_types import NmTensor
from nemo.utils import ExpManager
from nemo.utils.app_state import AppState
from nemo.utils.decorators import deprecated

logging = nemo.logging

# def topological_sort_from_leaves(leaf_nmtensors, cached_training_state: TrainingState = None):
def topological_sort_from_leaves(leaf_nmtensors, cached_training_state=None):
    from nemo.backends.pytorch.nm import DataLayerNM

    def create_node(producer, producer_args):
        if producer_args is None:
            return tuple((producer, ()))
        else:
            return tuple((producer, tuple([(k, v) for k, v in producer_args.items()]),))

    def is_in_degree_zero(node, processed_nodes, cached_training_state):
        """A node has in degree of zero"""
        if node[1] == ():
            return True
        for portname, nmtensor in node[1]:
            nd = create_node(nmtensor.producer, nmtensor.producer_args)
            if nd not in processed_nodes:
                if cached_training_state and cached_training_state.check_tensor_cached(nmtensor.unique_name):
                    continue
                return False
        return True

    hooks = leaf_nmtensors if isinstance(leaf_nmtensors, list) else [leaf_nmtensors]

    # ensures that no tensors are processed twice
    processed_nmtensors = set()

    indices_to_remove = []
    # Check for duplicates in hook
    for i, nmtensor in enumerate(hooks):
        if nmtensor in processed_nmtensors:
            indices_to_remove.append(i)
        else:
            processed_nmtensors.add(nmtensor)

    for i in reversed(indices_to_remove):
        hooks.pop(i)

    _top_sorted_modules = []
    all_nodes = {}

    # extract all nodes to all_nodes set
    hooks_lst = list(hooks)
    while len(hooks_lst) > 0:
        # take nmtensor from the end of the list
        nmtensor = hooks_lst.pop()
        producer_args = nmtensor.producer_args

        node = create_node(nmtensor.producer, producer_args)
        # Store nmtensor as an output of its producer
        # first make sure all keys are present per output port
        # and nm is inside all_nodes
        if node not in all_nodes:
            all_nodes[node] = {k: None for k in nmtensor.producer.output_ports}
        # second, populate output port with current nmtensor
        # where applicable
        all_nodes[node][nmtensor.name] = nmtensor
        processed_nmtensors.add(nmtensor)

        new_tensors = set()
        if producer_args is not None and producer_args != {}:
            for _, new_nmtensor in producer_args.items():
                if new_nmtensor not in processed_nmtensors:
                    new_tensors.add(new_nmtensor)

        # TODO
        if cached_training_state:
            for name, input_nmtensor in producer_args.items():
                if cached_training_state.check_tensor_cached(input_nmtensor.unique_name):
                    new_tensors.remove(input_nmtensor)

        for new_nmtensor in new_tensors:
            # put in the start of list
            hooks_lst.insert(0, new_nmtensor)

    all_node_with_output = []
    # Iterate over all_nodes to create new nodes that include its output
    # now all nodes have (module, input tensors, output tensors)
    for node in all_nodes:
        all_node_with_output.append(tuple((node[0], node[1], all_nodes[node])))

    processed_nodes = []
    while len(all_node_with_output) > 0:
        for node in all_node_with_output.copy():
            # if node's in_degree is zero it can be added to
            # _top_sorted_modules
            # this will also reduce in_degree of its children
            if is_in_degree_zero(node, processed_nodes, cached_training_state):
                _top_sorted_modules.append(node)
                processed_nodes.append((node[0], node[1]))
                all_node_with_output.remove(node)

    # Create top_sorted_modules aka callchain
    top_sorted_modules = []
    for i, m in enumerate(_top_sorted_modules):
        top_sorted_modules.append((m[0], dict(m[1]), m[2]))
        # Ensure that there is only one dataset in callchain
        if i > 0 and isinstance(m[0], DataLayerNM):
            raise ValueError("There were more than one DataLayer NeuralModule inside your DAG.")

        # TODO
        if cached_training_state and isinstance(m[0], DataLayerNM):
            raise ValueError("Could not compute tensor from current cached training state.")

    return top_sorted_modules

=======
from ..utils import ExpManager
from .callbacks import ActionCallback, EvaluatorCallback
from .neural_types import *
from nemo.utils import logging
from nemo.utils.decorators import deprecated

>>>>>>> fd1efa9e

class DeploymentFormat(Enum):
    """Which format to use when exporting a Neural Module for deployment"""

    AUTO = 0
    PYTORCH = 1
    TORCHSCRIPT = 2
    ONNX = 3
    TRTONNX = 4


class Backend(Enum):
    """Supported backends. For now, it is only PyTorch."""

    PyTorch = 1
    NotSupported = 2


class OperationMode(Enum):
    """Training or Inference (Evaluation) mode"""

    training = 0
    evaluation = 1
    both = 2


class Optimization(Enum):
    """Various levels of Apex/amp Optimization.
    WARNING: This might have effect on model accuracy."""

    mxprO0 = 0
    mxprO1 = 1
    mxprO2 = 2
    mxprO3 = 3


class DeviceType(Enum):
    """Device types where Neural Modules can be placed."""

    GPU = 1
    CPU = 2
    AllGpu = 3


class Actions(ABC):
    """Basic actions allowed on graphs of Neural Modules"""

    def __init__(self, local_rank, global_rank, optimization_level=Optimization.mxprO0):
        self._local_rank = local_rank
        self._global_rank = global_rank
        self._optim_level = optimization_level

    @property
    def local_rank(self):
        """Local rank during distributed execution. None if single GPU/CPU

        Returns:
            (int) rank or worker or None if not in distributed model
        """
        return self._local_rank

    @property
    def global_rank(self):
        """Global rank during distributed execution. None if single GPU/CPU

        Returns:
            (int) rank or worker or None if not in distributed model
        """
        return self._global_rank

    @abstractmethod
    def train(
        self,
        tensors_to_optimize: List[NmTensor],
        callbacks: Optional[List[ActionCallback]],
        lr_policy=None,
        batches_per_step=None,
        stop_on_nan_loss=False,
    ):
        """This action executes training and (optionally) evaluation.

        Args:
            tensors_to_optimize: which tensors to optimize. Typically this is
                single loss tesnor.
            callbacks: list of callback objects
            lr_policy: function which should take (initial_lr, step, epoch) and
                return learning rate
            batches_per_step: number of mini-batches to process before one
                optimizer step. (default: None, same as 1). Use this
                to simulate larger batch sizes on hardware which could not fit
                larger batch in memory otherwise. Effectively, this will make
                "algorithmic" batch size per GPU/worker = batches_per_step*
                batch_size
            stop_on_nan_loss: (default: False) If set to True, the training
                will stop if loss=nan or inf. If set to False, the training
                will continue.

        Returns:
            None
        """
        pass

    @abstractmethod
    def infer(self, tensors: List[NmTensor]):
        """This action executes inference. Nothing is optimized.
        Args:
          tensors: which tensors to evaluate.

        Returns:
          None
        """
        pass

    # @abstractmethod
    # def save_state_to(self, path: str):
    #     """
    #     Saves current state such as step, epoch and optimizer parameters
    #     Args:
    #       path:

    #     Returns:

    #     """
    #     pass

    # @abstractmethod
    # def restore_state_from(self, path: str):
    #     """
    #     Restores state such as step, epoch and optimizer parameters
    #     Args:
    #       path:

    #     Returns:

    #     """
    #     pass

    @abstractmethod
    def create_optimizer(self, optimizer, things_to_optimize, optimizer_params):
        """
        Creates an optimizer object to be use in the train() method.

        Args:
            optimizer: Specifies which optimizer to use.
            things_to_optimize: A list of neural modules or tensors to be
                optimized.
            optimizer_params: Specifies the parameters of the optimizer

        Returns:
            Optimizer
        """
        pass

    # def _perform_on_step_start(self, callbacks):
    #     # TODO: Most of these checks can be relaxed since we enforce callbacks
    #     # to be a list of ActionCallback objects
    #     if callbacks is not None and isinstance(callbacks, List) and len(callbacks) > 0:
    #         for callback in callbacks:
    #             if isinstance(callback, ActionCallback):
    #                 callback.on_iteration_start()
    #             elif isinstance(callback, NeMoCallback):
    #                 callback.on_step_start(self.state)
    #             else:
    #                 raise ValueError(
    #                     "Callback was not a child of ActionCallback nor NeMoCallback and was not understood"
    #                 )

    # def _perform_on_step_end(self, callbacks):
    #     if callbacks is not None and isinstance(callbacks, List) and len(callbacks) > 0:
    #         for callback in callbacks:
    #             if isinstance(callback, ActionCallback):
    #                 callback.on_iteration_end()
    #             elif isinstance(callback, NeMoCallback):
    #                 callback.on_step_end(self.state)
    #             else:
    #                 raise ValueError(
    #                     "Callback was not a child of ActionCallback nor NeMoCallback and was not understood"
    #                 )

    # def _perform_on_action_start(self, callbacks):
    #     if callbacks is not None and isinstance(callbacks, List) and len(callbacks) > 0:
    #         for callback in callbacks:
    #             if isinstance(callback, ActionCallback):
    #                 callback.on_action_start()
    #             elif isinstance(callback, NeMoCallback):
    #                 callback.on_train_start(self.state)
    #             else:
    #                 raise ValueError(
    #                     "Callback was not a child of ActionCallback nor NeMoCallback and was not understood"
    #                 )

    # def _perform_on_action_end(self, callbacks):
    #     if callbacks is not None and isinstance(callbacks, List) and len(callbacks) > 0:
    #         for callback in callbacks:
    #             if isinstance(callback, ActionCallback):
    #                 callback.on_action_end()
    #             elif isinstance(callback, NeMoCallback):
    #                 callback.on_train_end(self.state)
    #             else:
    #                 raise ValueError(
    #                     "Callback was not a child of ActionCallback nor NeMoCallback and was not understood"
    #                 )

    # def _perform_on_epoch_start(self, callbacks):
    #     if callbacks is not None and isinstance(callbacks, List) and len(callbacks) > 0:
    #         for callback in callbacks:
    #             if isinstance(callback, ActionCallback):
    #                 callback.on_epoch_start()
    #             elif isinstance(callback, NeMoCallback):
    #                 callback.on_epoch_start(self.state)
    #             else:
    #                 raise ValueError(
    #                     "Callback was not a child of ActionCallback nor NeMoCallback and was not understood"
    #                 )

    # def _perform_on_epoch_end(self, callbacks):
    #     if callbacks is not None and isinstance(callbacks, List) and len(callbacks) > 0:
    #         for callback in callbacks:
    #             if isinstance(callback, ActionCallback):
    #                 callback.on_epoch_end()
    #             elif isinstance(callback, NeMoCallback):
    #                 callback.on_epoch_end(self.state)
    #             else:
    #                 raise ValueError(
    #                     "Callback was not a child of ActionCallback nor NeMoCallback and was not understood"
    #                 )

    # def _perform_on_batch_start(self, callbacks):
    #     if callbacks is not None and isinstance(callbacks, List) and len(callbacks) > 0:
    #         for callback in callbacks:
    #             if isinstance(callback, ActionCallback):
    #                 continue
    #             elif isinstance(callback, NeMoCallback):
    #                 callback.on_epoch_start(self.state)
    #             else:
    #                 raise ValueError(
    #                     "Callback was not a child of ActionCallback nor NeMoCallback and was not understood"
    #                 )

    # def _perform_on_batch_end(self, callbacks):
    #     if callbacks is not None and isinstance(callbacks, List) and len(callbacks) > 0:
    #         for callback in callbacks:
    #             if isinstance(callback, ActionCallback):
    #                 continue
    #             elif isinstance(callback, NeMoCallback):
    #                 callback.on_epoch_end(self.state)
    #             else:
    #                 raise ValueError(
    #                     "Callback was not a child of ActionCallback nor NeMoCallback and was not understood"
    #                 )

    # def _init_callbacks(self, callbacks):
    #     if callbacks is not None and isinstance(callbacks, List) and len(callbacks) > 0:
    #         for callback in callbacks:
    #             if isinstance(callback, ActionCallback):
    #                 callback.action = self

    # def _update_callbacks(
    #     self, callbacks=None, registered_tensors=None, final_loss=None,
    # ):
    #     # if self.local_rank is None or self.local_rank == 0:
    #     if callbacks is not None and isinstance(callbacks, List) and len(callbacks) > 0:
    #         for callback in callbacks:
    #             if isinstance(callback, ActionCallback):
    #                 callback._registered_tensors = registered_tensors
    #             else:  # For now, we can use the old callback function. In the future we should improve this
    #                 self.training_state.tensor_dict["loss"] = final_loss


def _str_to_opt_level(opt_str: str) -> Optimization:
    number = int(opt_str[1:])
    if number not in Optimization._value2member_map_:
        raise ValueError(f"Unknown optimization value {opt_str}")
    return Optimization(number)


class NeuralModuleFactory(object):
    _DEFAULT = None

    """
    Neural Module Factory instance is used to create neural modules and
    trainers

    Args:
        backend (Backend): Currently only Backend.PyTorch is supported
        local_rank (int): Process rank. Should be set by distributed runner
        optimization_level (Optimization): Level of optimization to use. Will
            be passed to neural modules and actions created by this factory.
        placement (DeviceType: where to place NeuralModule instances by default
        cudnn_benchmark (bool): (default False) If set to True it will use
            cudnnFind method to find the best kernels instead of using
            heuristics. If the shapes of your inputs are constant this
            should help, for various shapes it can slow things down. Give it
            few iterations to warmup if set to True. Currently only supported
            by PyTorch backend.
        random_seed (int): (default None) Sets random seed to control for
            randomness. This should be used for debugging purposes as it might
            have negative impact on performance. Can't be used when
            `cudnn_benchmark=True`.
        master_process (bool): (default True) Flag for master process
            indication
        set_default (bool): (default True) True if should set this instance as
            default factory for modules instantiating.
    """

    def __init__(
        self,
        backend=Backend.PyTorch,
        local_rank=None,
        optimization_level=Optimization.mxprO0,
        placement=None,
        cudnn_benchmark=False,
        random_seed=None,
        set_default=True,
        log_dir=None,
        checkpoint_dir=None,
        tensorboard_dir=None,
        create_tb_writer=False,
        files_to_copy=None,
        add_time_to_log_dir=False,
    ):
        self._local_rank = local_rank
        self._global_rank = None

        if isinstance(optimization_level, str):
            optimization_level = _str_to_opt_level(optimization_level)
        self._optim_level = optimization_level

        if placement is None:
            if local_rank is not None:
                device = DeviceType.AllGpu
            else:
                device = DeviceType.GPU

            self._placement = device
        else:
            self._placement = placement

        self._backend = backend
        self._world_size = 1
        broadcast_func = None
        if backend == Backend.PyTorch:
            # TODO: Move all framework specific code from this file
            import torch

            if self._placement != DeviceType.CPU:
                if not torch.cuda.is_available():
                    raise ValueError(
                        "You requested to use GPUs but CUDA is "
                        "not installed. You can try running using"
                        " CPU-only. To do this, instantiate your"
                        " factory with placement=DeviceType.CPU"
                        "\n"
                        "Note that this is slow and is not "
                        "well supported."
                    )

            torch.backends.cudnn.benchmark = cudnn_benchmark
            if random_seed is not None and cudnn_benchmark:
                raise ValueError("cudnn_benchmark can not be set to True when random_seed is not None.")
            if random_seed is not None:
                torch.backends.cudnn.deterministic = True
                torch.backends.cudnn.benchmark = False
                torch.manual_seed(random_seed)
                np.random.seed(random_seed)
                random.seed(random_seed)

            # logging.info("Random seeds")
            # logging.info("torch: %d", torch.initial_seed())
            # logging.info("numpy: %d", )
            # logging.info("random: %d", )

            if self._local_rank is not None:
                torch.distributed.init_process_group(backend="nccl", init_method="env://")

                cuda_set = True
                # Try to set cuda device. This should fail if self._local_rank
                # is greater than the number of available GPUs
                try:
                    torch.cuda.set_device(self._local_rank)
                except RuntimeError:
                    # Note in this case, all tensors are now sent to GPU 0
                    # who could crash because of OOM. Thus init_process_group()
                    # must be done before any cuda tensors are allocated
                    cuda_set = False
                cuda_set_t = torch.cuda.IntTensor([cuda_set])

                # Do an all_reduce to ensure all workers obtained a GPU
                # For the strangest reason, BAND doesn't work so I am resorting
                # to MIN.
                torch.distributed.all_reduce(cuda_set_t, op=torch.distributed.ReduceOp.MIN)
                if cuda_set_t.item() == 0:
                    raise RuntimeError(
                        "There was an error initializing distributed training."
                        " Perhaps you specified more gpus than you have "
                        "available"
                    )

                del cuda_set_t
                torch.cuda.empty_cache()
                # Remove test tensor from memory

                self._world_size = torch.distributed.get_world_size()
                self._global_rank = torch.distributed.get_rank()

                def torch_broadcast_wrapper(str_len=None, string=None, src=0):
                    """Wrapper function to broadcast string values across all
                    workers
                    """
                    # Create byte cuda torch tensor
                    if string is not None:
                        string_tensor = torch.tensor(list(string.encode()), dtype=torch.uint8).cuda()
                    else:
                        string_tensor = torch.tensor([0] * str_len, dtype=torch.uint8).cuda()
                    # Run broadcast
                    torch.distributed.broadcast(string_tensor, src)
                    # turn byte tensor back to string
                    return_string = string_tensor.cpu().numpy()
                    return_string = b''.join(return_string).decode()
                    return return_string

                broadcast_func = torch_broadcast_wrapper
        else:
            raise NotImplementedError("Only Pytorch backend is currently supported.")

        # Create ExpManager
        # if log_dir is None, only create logger
        self._exp_manager = ExpManager(
            work_dir=log_dir,
            ckpt_dir=checkpoint_dir,
            use_tb=create_tb_writer,
            tb_dir=tensorboard_dir,
            local_rank=local_rank,
            global_rank=self._global_rank,
            files_to_copy=files_to_copy,
            add_time=add_time_to_log_dir,
            exist_ok=True,
            broadcast_func=broadcast_func,
        )
        self._tb_writer = self._exp_manager.tb_writer

        # Create trainer
        self._trainer = self._get_trainer(tb_writer=self._tb_writer)

        if set_default:
            NeuralModuleFactory.set_default_factory(self)

    @classmethod
    def get_default_factory(cls):
        return cls._DEFAULT

    @classmethod
    def set_default_factory(cls, factory):
        cls._DEFAULT = factory

    @classmethod
    def reset_default_factory(cls):
        cls._DEFAULT = None

    @staticmethod
    def __name_import(name):
        components = name.split(".")
        mod = __import__(components[0])
        for comp in components[1:]:
            mod = getattr(mod, comp)
        return mod

    @deprecated(version=0.11)
    def get_module(self, name, collection, params, pretrained=False):
        """
        Creates NeuralModule instance

        Args:
          name (str): name of NeuralModule which instance should be returned.
          params (dict): local parameters which should be passed to
          NeuralModule's constructor.
          collection (str): in which collection to look for
          `neural_module_name`
          pretrained (bool): return pre-trained instance or randomly
          initialized (default)

        Returns:
          NeuralModule instance
        """

        # TK: "optimization_level" is not passed as parameter anymore.
        # if params is not None and "optimization_level" in params:
        #    if params["optimization_level"] != self._optim_level:
        #        logging.warning(
        #            "Module's {0} requested optimization level {1} is"
        #            "different from the one specified by factory - {2}."
        #            "Using: {3} for this module".format(
        #                name, params["optimization_level"], self._optim_level, params["optimization_level"],
        #            )
        #        )
        # else:
        #    if params is None:
        #        params = {}
        #    params["optimization_level"] = self._optim_level

        if self._backend == Backend.PyTorch:
            return self.__get_pytorch_module(name=name, collection=collection, params=params, pretrained=pretrained,)
        else:
            return None

    def create_optimizer(self, optimizer, things_to_optimize, optimizer_params):
        return self._trainer.create_optimizer(
            optimizer=optimizer, things_to_optimize=things_to_optimize, optimizer_params=optimizer_params,
        )

    def train(
        self,
        tensors_to_optimize=None,
        training_graph=None,
        optimizer=None,
        optimization_params=None,
        callbacks: Optional[List[ActionCallback]] = None,
        lr_policy=None,
        batches_per_step=None,
        stop_on_nan_loss=False,
        synced_batchnorm=False,
        synced_batchnorm_groupsize=0,
        gradient_predivide=False,
        amp_max_loss_scale=2.0 ** 24,
        reset=False,
    ):
        if reset:
            self.reset_trainer()
        return self._trainer.train(
            tensors_to_optimize=tensors_to_optimize,
            training_graph=training_graph,
            optimizer=optimizer,
            optimization_params=optimization_params,
            callbacks=callbacks,
            lr_policy=lr_policy,
            batches_per_step=batches_per_step,
            stop_on_nan_loss=stop_on_nan_loss,
            synced_batchnorm=synced_batchnorm,
            synced_batchnorm_groupsize=synced_batchnorm_groupsize,
            gradient_predivide=gradient_predivide,
            amp_max_loss_scale=amp_max_loss_scale,
        )

    def eval(self, callbacks: List[EvaluatorCallback]):
        if callbacks is None or len(callbacks) == 0:
            raise ValueError(f"You need to provide at lease one evaluation" f"callback to eval")
        for callback in callbacks:
            if not isinstance(callback, EvaluatorCallback):
                raise TypeError(f"All callbacks passed to the eval action must" f"be inherited from EvaluatorCallback")
        self.train(
            tensors_to_optimize=None, optimizer='sgd', callbacks=callbacks, optimization_params={'num_epochs': 1},
        )

    def deployment_export(
        self, module, output: str, d_format: DeploymentFormat, input_example=None, output_example=None
    ):
        """Exports Neural Module instance for deployment.

        Args:
            module: neural module to export
            output (str): where export results should be saved
            d_format (DeploymentFormat): which deployment format to use
            input_example: sometimes tracing will require input examples
            output_example: Should match inference on input_example
        """
        module._prepare_for_deployment()

        return self._trainer.deployment_export(
            module=module,
            output=output,
            d_format=d_format,
            input_example=input_example,
            output_example=output_example,
        )

    def infer(
        self,
        tensors: List[NmTensor],
        checkpoint_dir=None,
        ckpt_pattern='',
        verbose=True,
        cache=False,
        use_cache=False,
        offload_to_cpu=True,
        modules_to_restore=None,
    ):
        """Runs inference to obtain values for tensors

        Args:
            tensors (list[NmTensor]): List of NeMo tensors that we want to get
                values of.
            checkpoint_dir (str): Path to checkpoint directory. Default is None
                which does not load checkpoints.
            ckpt_pattern (str): Pattern used to check for checkpoints inside
                checkpoint_dir. Default is '' which matches any checkpoints
                inside checkpoint_dir.
            verbose (bool): Controls printing. Defaults to True.
            cache (bool): If True, cache all `tensors` and intermediate tensors
                so that future calls that have use_cache set will avoid
                computation. Defaults to False.
            use_cache (bool): Values from `tensors` will be always re-computed.
                It will re-use intermediate tensors from the DAG leading to
                `tensors`. If you want something to be re-computed, put it into
                `tensors` list. Defaults to False.
            offload_to_cpu (bool): If True, all evaluated tensors are moved to
                cpu memory after each inference batch. Defaults to True.
            modules_to_restore (list): Defaults to None, in which case all
                NMs inside callchain with weights will be restored. If
                specified only the modules inside this list will be restored.

        Returns:
            List of evaluated tensors. Each element in the list is also a list
            where each element is now a batch of tensor values.
        """
        return self._trainer.infer(
            tensors=tensors,
            checkpoint_dir=checkpoint_dir,
            ckpt_pattern=ckpt_pattern,
            verbose=verbose,
            cache=cache,
            use_cache=use_cache,
            offload_to_cpu=offload_to_cpu,
            modules_to_restore=modules_to_restore,
        )

    def clear_cache(self):
        """Helper function to clean inference cache."""
        self._trainer.clear_cache()

    def _get_trainer(self, tb_writer=None):
        if self._backend == Backend.PyTorch:
            constructor = NeuralModuleFactory.__name_import("nemo.backends.pytorch.PtActions")
            instance = constructor(
                local_rank=self._local_rank,
                global_rank=self._global_rank,
                tb_writer=tb_writer,
                optimization_level=self._optim_level,
            )
            return instance
        else:
            raise ValueError("Only PyTorch backend is currently supported.")

    @deprecated(
        version="future",
        explanation="Please use .train(...), .eval(...), .infer(...) and "
        f".create_optimizer(...) of the NeuralModuleFactory instance directly.",
    )
    def get_trainer(self, tb_writer=None):
        if self._trainer:
            logging.warning(
                "The trainer instance was created during initialization of "
                "Neural factory, using the already created instance."
            )
            return self._trainer
        return self._get_trainer(tb_writer)

    def reset_trainer(self):
        del self._trainer
        self._trainer = self._get_trainer(tb_writer=self._tb_writer)

    def sync_all_processes(self, status=True):
        """ Helper function for testing that allows proccess 0 to inform all
        other processes of failures. Does nothing if not using distributed
        training. Usage example can be seen in examples/asr/jasper_an4.py

        Args:
            status (bool): Defaults to True. If any proccess passes False, it
                will trigger a graceful exit on all other processes. It is
                assumed that the process that passed False will print an error
                message on its own and exit
        """
        if self._world_size == 1:
            logging.info("sync_all_processes does nothing if there is one process")
            return
        if self._backend == Backend.PyTorch:
            import torch

            status_tensor = torch.cuda.IntTensor([status])
            torch.distributed.all_reduce(status_tensor, op=torch.distributed.ReduceOp.MIN)
            if status_tensor.item() == 0:
                logging.error("At least one process had a failure")
                if status:
                    raise ValueError(
                        f"Process with global rank {self._global_rank} entered"
                        " sync_all_processes with a passing status, but "
                        "another process indicated a failure"
                    )

    @property
    def world_size(self):
        return self._world_size

    @property
    def tb_writer(self):
        return self._tb_writer

    @property
    def placement(self):
        return self._placement

    @property
    def optim_level(self):
        return self._optim_level

    @property
    @deprecated(version=0.11, explanation="Please use ``nemo.logging instead``")
    def logger(self):
        return nemo.logging

    @property
    def checkpoint_dir(self):
        return self._exp_manager.ckpt_dir

    @property
    def work_dir(self):
        return self._exp_manager.work_dir

    @property
    def global_rank(self):
        return self._global_rank<|MERGE_RESOLUTION|>--- conflicted
+++ resolved
@@ -34,14 +34,14 @@
 import numpy as np
 
 import nemo
-<<<<<<< HEAD
+
 from nemo.core.callbacks import ActionCallback, EvaluatorCallback, NeMoCallback
 from nemo.core.neural_types import NmTensor
 from nemo.utils import ExpManager
 from nemo.utils.app_state import AppState
 from nemo.utils.decorators import deprecated
-
-logging = nemo.logging
+from nemo.utils import logging
+
 
 # def topological_sort_from_leaves(leaf_nmtensors, cached_training_state: TrainingState = None):
 def topological_sort_from_leaves(leaf_nmtensors, cached_training_state=None):
@@ -148,15 +148,6 @@
             raise ValueError("Could not compute tensor from current cached training state.")
 
     return top_sorted_modules
-
-=======
-from ..utils import ExpManager
-from .callbacks import ActionCallback, EvaluatorCallback
-from .neural_types import *
-from nemo.utils import logging
-from nemo.utils.decorators import deprecated
-
->>>>>>> fd1efa9e
 
 class DeploymentFormat(Enum):
     """Which format to use when exporting a Neural Module for deployment"""
