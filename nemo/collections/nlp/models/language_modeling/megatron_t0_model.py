# Copyright (c) 2021, NVIDIA CORPORATION.  All rights reserved.
#
# Licensed under the Apache License, Version 2.0 (the "License");
# you may not use this file except in compliance with the License.
# You may obtain a copy of the License at
#
#     http://www.apache.org/licenses/LICENSE-2.0
#
# Unless required by applicable law or agreed to in writing, software
# distributed under the License is distributed on an "AS IS" BASIS,
# WITHOUT WARRANTIES OR CONDITIONS OF ANY KIND, either express or implied.
# See the License for the specific language governing permissions and
# limitations under the License.

import re
from typing import Dict, Optional

import torch
from torch.utils.data import DataLoader
from apex.transformer import tensor_parallel, parallel_state
from omegaconf.dictconfig import DictConfig
from pytorch_lightning.trainer.trainer import Trainer

from nemo.collections.nlp.data.language_modeling.t0_task_manager import get_task_name
from nemo.collections.nlp.data.language_modeling.t0_dataset import (
    T0DatasetBuilder, T0PrimeDatasetBuilder
)
from nemo.collections.nlp.models.language_modeling.megatron.t5_model import t5_position_ids
from nemo.collections.common.metrics.classification_accuracy import ExactStringPerCategoryMatchMetric
from nemo.collections.nlp.models.language_modeling.megatron_glue_model import MegatronT5FineTuneModel
from nemo.collections.nlp.modules.common.prompt_encoder import PromptEncoder

from nemo.collections.nlp.modules.common.megatron.utils import average_losses_across_data_parallel_group
from nemo.utils import logging


class MegatronT0Model(MegatronT5FineTuneModel):
    """
    Megatron t0 multitask fine tuning model
    """

    def __init__(self, cfg: DictConfig, trainer: Trainer):
        super().__init__(cfg=cfg, trainer=trainer)
        self.cfg = cfg
        self.acc_metric_dict = {}
        self._reduced_loss_buffer = []

    def forward(
        self,
        encoder_input_ids,
        decoder_input_ids,
        encoder_attn_mask,
        decoder_attn_mask,
        encoder_decoder_attn_mask,
        tokentype_ids=None,
        lm_labels=None,
        enc_hidden_states=None,
        output_enc_hidden_only=False,
    ):
        result = self.model(
            encoder_input_ids=encoder_input_ids,
            decoder_input_ids=decoder_input_ids,
            encoder_attn_mask=encoder_attn_mask,
            decoder_attn_mask=decoder_attn_mask,
            encoder_decoder_attn_mask=encoder_decoder_attn_mask,
            tokentype_ids=tokentype_ids,
            lm_labels=lm_labels,
            enc_hidden_states=enc_hidden_states,
            output_enc_hidden_only=output_enc_hidden_only,
        )
        if not output_enc_hidden_only:
            return result[0], result[1]
        else:
            return result

    def training_step(self, batch, batch_idx):
        tokens_enc, tokens_dec, loss_mask, labels, enc_mask, dec_mask, enc_dec_mask, task_ids, prompt_ids \
            = self.process_batch(batch)

        output_tensor, encoder_hidden_states = self(
            tokens_enc, tokens_dec, enc_mask, dec_mask, enc_dec_mask, tokentype_ids=None, lm_labels=labels
        )

        loss = self.model.loss_func(loss_mask, output_tensor)
        self.log('train_loss', loss)
        # Reduced loss for logging. Averages the loss across all workers unlike above which is specific to a DDP rank.
        reduced_loss = average_losses_across_data_parallel_group([loss])
        # cache reduced loss while accumulating gradients
        self._reduced_loss_buffer.append(reduced_loss[0])

        if (batch_idx + 1) % self.trainer.accumulate_grad_batches == 0:
            # Reduced loss for logging.
            average_reduced_loss = sum(self._reduced_loss_buffer) / len(self._reduced_loss_buffer)
            self.log('reduced_train_loss', average_reduced_loss, prog_bar=True)
            lr = self._optimizer.param_groups[0]['lr']
            self.log('lr', lr)
            self.log('global_step', self.trainer.global_step, prog_bar=True)
            self._reduced_loss_buffer = []

        return loss

    def get_accuracy(self, predicted_token_ids, labels, task_ids, prompt_ids):
        preds = predicted_token_ids.cpu().numpy().tolist()
        labels = labels.cpu().numpy().tolist()
        for i, (pred, label, task_id, prompt_id) in enumerate(zip(preds, labels, task_ids, prompt_ids)):
            if self.model.tokenizer.eos_id in pred:
                idx = pred.index(self.model.tokenizer.eos_id)
                pred = pred[:idx]
            pred = [id for id in pred if id not in self.model.tokenizer.additional_special_tokens_ids]
            label = [id for id in label if id not in self.model.tokenizer.additional_special_tokens_ids]
            pred = self.model.tokenizer.ids_to_text(pred)
            label = self.model.tokenizer.ids_to_text(label)
<<<<<<< HEAD
            key = f'task{guid.item()}_prompt{prompt_id.item()}'
            if not self.acc_metric_dict.__contains__(key):
                self.acc_metric_dict[key] = ExactStringPerCategoryMatchMetric().to(self.device)
            _ = self.acc_metric_dict[key](pred, label)
=======
            task_id = task_id.item()
            prompt_id = prompt_id.item()
            if not self.acc_metric_dict.__contains__(task_id):
                self.acc_metric_dict[task_id] = {}
            if not self.acc_metric_dict[task_id].__contains__(prompt_id):
                self.acc_metric_dict[task_id][prompt_id] = ExactStringMatchMetric().to(self.device)
            _ = self.acc_metric_dict[task_id][prompt_id](pred, label)
>>>>>>> 58bfe18c

    def inference_step(self, batch, batch_idx):
        loss = self.model.validation_step(batch, batch_idx)

        tokens_enc, tokens_dec, loss_mask, labels, enc_mask, dec_mask, enc_dec_mask, task_ids, prompt_ids \
            = self.process_batch(batch)

        predicted_token_ids, log_probs = self.model.decode(
            tokens_enc=tokens_enc, enc_mask=enc_mask,
            num_tokens_to_generate=10  #TODO: hardcoded 10 is bad here
        )
        self.get_accuracy(predicted_token_ids, labels, task_ids, prompt_ids)

        return {'loss': loss}

    def inference_epoch_end(self, outputs_list, task_names):
        """Uses exact match"""
        accuracies_losses = {}
        for task_name, outputs in zip(task_names, outputs_list):
            loss = [x['loss'] for x in outputs]
            averaged_loss = average_losses_across_data_parallel_group(loss)
            accuracies_losses[task_name] = {'loss': averaged_loss[0]}
        for task_id in self.acc_metric_dict.keys():
            task_name = get_task_name(task_id)
            assert task_name in accuracies_losses
            accuracies_losses[task_name]['accuracies'] = {}
            for prompt_id in self.acc_metric_dict[task_id].keys():
                accuracy = self.acc_metric_dict[task_id][prompt_id].compute()
                if torch.any(torch.isnan(accuracy)):
                    continue
                self.acc_metric_dict[task_id][prompt_id].reset()
                accuracies_losses[task_name]['accuracies'][str(prompt_id)] = accuracy
        return accuracies_losses

    def validation_step(self, batch, batch_idx, dataloader_idx):
        return self.inference_step(batch, batch_idx)

    def validation_epoch_end(self, outputs_list):
        avg_val_acc = []
        val_accuracies_losses = self.inference_epoch_end(outputs_list, self.validation_task_names)
        for task_name in val_accuracies_losses.keys():
            loss = val_accuracies_losses[task_name]['loss']
            self.log(f'val_loss_{task_name}', loss, prog_bar=True)
            logging.info(f'Validation loss for {task_name}: {loss}')
            accuracies = val_accuracies_losses[task_name]['accuracies']
            for prompt_id in accuracies.keys():
                self.log(f'validation_acc_{task_name}_{prompt_id}', accuracies[prompt_id], prog_bar=False)
            avg_task_acc_list = list(accuracies.values())
            avg_task_acc = torch.mean(torch.stack(avg_task_acc_list))
            self.log(f'validation_acc_{task_name}', avg_task_acc, prog_bar=True)
            logging.info(f'Validation accuracy for {task_name}: {avg_task_acc}')
            avg_val_acc.extend(avg_task_acc_list)
        self.log('val_acc', torch.mean(torch.stack(avg_val_acc)), prog_bar=True)

    def test_step(self, batch, batch_idx, dataloader_idx):
        return self.inference_step(batch, batch_idx)

    def test_epoch_end(self, outputs_list):
        avg_test_acc = []
        test_accuracies_losses = self.inference_epoch_end(outputs_list, self.test_task_names)
        for task_name in test_accuracies_losses.keys():
            loss = test_accuracies_losses[task_name]['loss']
            self.log(f'test_loss_{task_name}', loss, prog_bar=True)
            logging.info(f'Test loss for {task_name}: {loss}')
            accuracies = test_accuracies_losses[task_name]['accuracies']
            for prompt_id in accuracies.keys():
                self.log(f'test_acc_{task_name}_{prompt_id}', accuracies[prompt_id], prog_bar=False)
            avg_task_acc_list = list(accuracies.values())
            avg_task_acc = torch.mean(torch.stack(avg_task_acc_list))
            self.log(f'test_acc_{task_name}', avg_task_acc, prog_bar=True)
            logging.info(f'Test accuracy for {task_name}: {avg_task_acc}')
            avg_test_acc.extend(avg_task_acc_list)
        self.log('test_acc', torch.mean(torch.stack(avg_test_acc)), prog_bar=True)

    def get_datasetbuilder(self, split, seq_length):
        datasetbuilder = T0DatasetBuilder(
            t0_type=self.cfg.data.t0_type,
            dir_path=self.cfg.data.dir_path,
            max_sampling_size=self.cfg.data.max_sampling_size,
            split=split,
            tokenizer=self.model.tokenizer,
            max_seq_length=seq_length,
            seed=self.cfg.seed,
            buffer_size=self.cfg.data.buffer_size,
            chunk_size=self.cfg.data.chunk_size,
            use_cache=self.cfg.data.use_cache,
            max_samples=getattr(self.cfg.data, "max_samples", None)
        )
        return datasetbuilder

    def build_data_loader(self, dataset, collate_fn, batch_size, shuffle, num_workers, pin_memory):
        """Buld dataloader given an input dataset."""
        if dataset is None:
            return None
        # Torch dataloader.
        return DataLoader(
            dataset,
            collate_fn=collate_fn,
            batch_size=batch_size,
            num_workers=num_workers,
            pin_memory=pin_memory,
            drop_last=False,
        )

    def setup(self, stage: Optional[str] = None):
        """A PTL method to setup the training, validation and test datasets."""
        if stage == 'predict':
            return
        if self._train_dl is not None and self._validation_dl is not None:
            return
        if stage in (None, 'fit'):
            self.setup_training_data(self.cfg.data)
            self.setup_validation_data(self.cfg.data)
            logging.info(f'Finished building T0 train and evaluation datasets.')
        if stage in (None, 'test'):
            self.setup_test_data(self.cfg.data)

    def setup_training_data(self, cfg):
        logging.info('Building train %s datasets.' % self.cfg.data.t0_type)
        self._train_ds = self.get_datasetbuilder('train', self.cfg.data.train_ds.max_seq_length)
        logging.info(f'Length of train dataset: {len(self._train_ds)}')
        if hasattr(self, '_train_ds'):
            resume_checkpoint_path = self.trainer.checkpoint_connector.resume_checkpoint_path
            if resume_checkpoint_path:
                consumed_samples = int(
                    float(re.findall(r"consumed_samples\=([0-9]+.[0-9]+)", resume_checkpoint_path)[0])
                )
            else:
                consumed_samples = 0
            self._train_dl = self.build_data_loader(
                self._train_ds.assemble_datasets(),
                collate_fn=self._train_ds.collate_fn,
                batch_size=self.cfg.data.train_ds.batch_size,
                shuffle=False,
                num_workers=self.cfg.data.train_ds.num_workers,
                pin_memory=True,
            )

    def setup_validation_data(self, cfg):
        logging.info('Building validation datasets.')
        self._validation_ds = self.get_datasetbuilder('validation', self.cfg.data.validation_ds.max_seq_length)
        logging.info(f'Length of val dataset: {len(self._validation_ds)}')
        if hasattr(self, '_validation_ds'):
            consumed_samples = 0
            dataset_dict = self._validation_ds.assemble_datasets()
            self.validation_task_names = list(dataset_dict.keys())
            self._validation_dl = [self.build_data_loader(
                dataset,
                collate_fn=self._validation_ds.collate_fn,
                batch_size=self.cfg.data.validation_ds.batch_size,
                shuffle=False,
                num_workers=self.cfg.data.validation_ds.num_workers,
                pin_memory=True,
            ) for dataset in dataset_dict.values()]

    def setup_test_data(self, cfg):
        logging.info('Building test datasets.')
        self._test_ds = self.get_datasetbuilder('test', self.cfg.data.test_ds.max_seq_length)
        logging.info(f'Length of test dataset: {len(self._test_ds)}')
        if hasattr(self, '_test_ds'):
            consumed_samples = 0
            dataset_dict = self._test_ds.assemble_datasets()
            self.test_task_names = list(dataset_dict.keys())
            self._test_dl = [self.build_data_loader(
                dataset,
                collate_fn=self._test_ds.collate_fn,
                batch_size=self.cfg.data.test_ds.batch_size,
                shuffle=False,
                num_workers=self.cfg.data.test_ds.num_workers,
                pin_memory=True,
            ) for dataset in dataset_dict.values()]

    def complete(self, request: Dict):
        #TODO: not sure if I should I keep this
        """
            Autoregressively invokes language model in the inference mode
        Args:	
            request: Dictionary with the following fields
                * prompt: a string which text the model should complete.
                * tokens_to_generate: how many tokens to generate while doing prompt completion.
        Returns:	
            response: A python dictionary with the following fields
                * prompt: original text of the prompt
                * tokenized_prompt: list of (str) tokens from prompt
                * completion: a python dictionary with the following subfields:
                    * tokens: a list of triples (token, token_id, log_prob) comprising completion
                    * text: completion text (as a single string)
                
        """
        response = {}
        self.freeze()
        # naive greedy slow loop
        # TODO: add option for BeamSearchDecoder

        response['prompt'] = request['prompt'][0]
        response['completion'] = {}
        tokens_enc = request['masked_sample']

        response['masked_input'] = ' '.join(self.model.tokenizer.ids_to_tokens(tokens_enc[0]))
        enc_mask = self.make_inference_attention_mask_3d(tokens_enc, tokens_enc, self.tokenizer.pad_id)
        enc_mask = enc_mask < 0.5

        predicted_tokens_ids, log_probs = self.decode(tokens_enc, enc_mask, int(request['tokens_to_generate']))
        predicted_tokens_ids = predicted_tokens_ids.cpu().numpy()[0].tolist()
        log_probs = log_probs.cpu().numpy()[0].tolist()
        if self.model.tokenizer.eos_id in predicted_tokens_ids:
            idx = predicted_tokens_ids.index(self.model.tokenizer.eos_id)
            predicted_tokens_ids = predicted_tokens_ids[:idx]
        else:
            predicted_tokens_ids = [id for id in predicted_tokens_ids if id != self.model.tokenizer.pad_id]
        predicted_tokens_dec = self.mdoel.tokenizer.ids_to_tokens(predicted_tokens_ids)
        response['completion']['text'] = self.model.tokenizer.tokens_to_text(predicted_tokens_dec)
        response['completion']['tokens'] = list(zip(predicted_tokens_ids, predicted_tokens_dec, log_probs))
        self.unfreeze()
        return response

    @classmethod
    def list_available_models(cls) -> Optional[Dict[str, str]]:
        pass

    def process_batch(self, batch):
        """Build the batch."""

        keys = [
            'text_enc', 'text_dec', 'labels',
            'loss_mask', 'enc_mask', 'dec_mask', 'enc_dec_mask',
            'task_ids', 'prompt_ids'
        ]
        datatype = torch.int64

        data = batch
        data_b = tensor_parallel.broadcast_data(keys, data, datatype)

        # Unpack.
        tokens_enc = data_b['text_enc'].long()
        tokens_dec = data_b['text_dec'].long()
        labels = data_b['labels'].long()
        loss_mask = data_b['loss_mask'].float()

        enc_mask = data_b['enc_mask'] < 0.5
        dec_mask = data_b['dec_mask'] < 0.5
        enc_dec_mask = data_b['enc_dec_mask'] < 0.5

        # T0 specific
        task_ids = data_b['task_ids'].long()
        prompt_ids = data_b['prompt_ids'].long()

        return tokens_enc, tokens_dec, loss_mask, labels, \
               enc_mask, dec_mask, enc_dec_mask, task_ids, prompt_ids


class MegatronT0PrimeModel(MegatronT0Model):
    """
        Megatron t0 prime multitask fine tuning model using differentiable promtps
    """

    def __init__(self, cfg: DictConfig, trainer: Trainer):
        super().__init__(cfg=cfg, trainer=trainer)

        self.hidden_size = self.model.cfg.hidden_size
        self.prompt_seq_len = cfg.prompt_encoder.seq_len
        self.float_type = self.model.model.language_model.encoder.layers[0].dtype

        if cfg.freeze:
            self.model.freeze()

        self.prompt_encoder = PromptEncoder(
            prompt_seq_len=self.prompt_seq_len,
            hidden_size=self.hidden_size,
            prompt_dropout=cfg.prompt_encoder.dropout,
            num_layers=cfg.prompt_encoder.num_layers,
            reparametrize=cfg.prompt_encoder.reparametrize,
            prompt_gen_type=cfg.prompt_encoder.prompt_gen_type,
            trainer=trainer
        )
        self.embeddings = self.model.model.language_model.embedding.word_embeddings
        self.model.tokenizer.add_special_tokens({'additional_special_tokens': [cfg.pseudo_token]})
        self.pseudo_token_id = self.model.tokenizer.token_to_id(cfg.pseudo_token)
        self.pad_token_id = self.model.tokenizer.pad_id if self.model.tokenizer.pad_id is not None \
            else self.model.tokenizer.unk_id

    def embed_input(self, encoder_input_ids, prompt_input_ids):
        bz,seq_len = encoder_input_ids.shape
        queries_for_embedding = encoder_input_ids.clone()

        queries_for_embedding[(encoder_input_ids == self.pseudo_token_id)] = self.pad_token_id
        query_embeddings = self.embeddings(queries_for_embedding).clone().type(self.float_type)
        if self.cfg.prompt_encoder.task_dependent and self.cfg.data.split_template:
            prompt_condition = self.embeddings(prompt_input_ids)
        elif self.cfg.prompt_encoder.task_dependent:
            prompt_condition = query_embeddings
        else:
            prompt_condition = None

        index = (
            (encoder_input_ids == self.pseudo_token_id).nonzero().reshape((bz, -1, 2))[:, :, 1][:, :, None]
        )  # bz
        _, seq, _ = index.shape
        _, _, emb = query_embeddings.shape
        index = index.expand(bz, seq, emb)[:, :self.prompt_seq_len, :]

        if self.float_type == torch.float32:
            replace_embeds = self.prompt_encoder(prompt_condition=prompt_condition)
        else:
            with torch.autocast(device_type="cuda", dtype=self.float_type):
                replace_embeds = self.prompt_encoder(prompt_condition=prompt_condition)

        if prompt_condition is None:
            _, replace_seq, _ = replace_embeds.shape
            replace_embeds = replace_embeds.expand(bz, replace_seq, emb)

        query_embeddings.scatter_(1, index, replace_embeds)

        encoder_position_ids = t5_position_ids(encoder_input_ids)
        position_embeddings = self.model.model.language_model.embedding.position_embeddings(encoder_position_ids)
        return query_embeddings + position_embeddings

    def forward(
        self,
        encoder_input_ids,
        decoder_input_ids,
        prompt_input_ids,
        encoder_attn_mask,
        decoder_attn_mask,
        encoder_decoder_attn_mask,
        tokentype_ids=None,
        lm_labels=None,
        enc_hidden_states=None,
        output_enc_hidden_only=False,
    ):
        encoder_input = self.embed_input(encoder_input_ids, prompt_input_ids)

        if self.float_type == torch.float32:
            result = self.model(
                encoder_input_ids=encoder_input_ids,
                decoder_input_ids=decoder_input_ids,
                encoder_attn_mask=encoder_attn_mask,
                decoder_attn_mask=decoder_attn_mask,
                encoder_decoder_attn_mask=encoder_decoder_attn_mask,
                tokentype_ids=tokentype_ids,
                lm_labels=lm_labels,
                enc_hidden_states=enc_hidden_states,
                output_enc_hidden_only=output_enc_hidden_only,
                encoder_input=encoder_input
            )
        else:
            with torch.autocast(device_type="cuda", dtype=self.float_type):
                result = self.model(
                    encoder_input_ids=encoder_input_ids,
                    decoder_input_ids=decoder_input_ids,
                    encoder_attn_mask=encoder_attn_mask,
                    decoder_attn_mask=decoder_attn_mask,
                    encoder_decoder_attn_mask=encoder_decoder_attn_mask,
                    tokentype_ids=tokentype_ids,
                    lm_labels=lm_labels,
                    enc_hidden_states=enc_hidden_states,
                    output_enc_hidden_only=output_enc_hidden_only,
                    encoder_input=encoder_input
                )
        if not output_enc_hidden_only:
            return result[0], result[1]
        else:
            return result

    def training_step(self, batch, batch_idx):
        tokens_enc, tokens_dec, loss_mask, labels, enc_mask, dec_mask, enc_dec_mask, task_ids, prompt_ids, tokens_prompt \
            = self.process_batch(batch)

        output_tensor, encoder_hidden_states = self(
            tokens_enc, tokens_dec, tokens_prompt,
            enc_mask, dec_mask, enc_dec_mask, tokentype_ids=None, lm_labels=labels
        )

        loss = self.model.loss_func(loss_mask, output_tensor)
        self.log('train_loss', loss)
        # Reduced loss for logging. This averages the loss across all workers unlike "loss" above which is specific to a DDP rank.
        reduced_loss = average_losses_across_data_parallel_group([loss])
        # cache reduced loss while accumulating gradients
        self._reduced_loss_buffer.append(reduced_loss[0])

        if (batch_idx + 1) % self.trainer.accumulate_grad_batches == 0:
            # Reduced loss for logging.
            average_reduced_loss = sum(self._reduced_loss_buffer) / len(self._reduced_loss_buffer)
            self.log('reduced_train_loss', average_reduced_loss, prog_bar=True)
            lr = self._optimizer.param_groups[0]['lr']
            self.log('lr', lr)
            self.log('global_step', self.trainer.global_step, prog_bar=True)
            self._reduced_loss_buffer = []

        return loss

    def inference_step(self, batch, batch_idx):
        loss = self.model.validation_step(batch, batch_idx)

        tokens_enc, tokens_dec, loss_mask, labels, enc_mask, dec_mask, enc_dec_mask, task_ids, prompt_ids, tokens_prompt \
            = self.process_batch(batch)
        encoder_input = self.embed_input(encoder_input_ids=tokens_enc, prompt_input_ids=tokens_prompt)
        predicted_token_ids, log_probs = self.model.decode(
            tokens_enc=tokens_enc, enc_mask=enc_mask, encoder_input=encoder_input,
            num_tokens_to_generate=10  #TODO: hardcoded 10 is bad here
        )
        self.get_accuracy(predicted_token_ids, labels, task_ids, prompt_ids)

        return {'loss': loss}

    def get_datasetbuilder(self, split, seq_length):
        datasetbuilder = T0PrimeDatasetBuilder(
            t0_type=self.cfg.data.t0_type,
            dir_path=self.cfg.data.dir_path,
            max_sampling_size=self.cfg.data.max_sampling_size,
            split=split,
            tokenizer=self.model.tokenizer,
            max_seq_length=seq_length,
            seed=self.cfg.seed,
            buffer_size=self.cfg.data.buffer_size,
            chunk_size=self.cfg.data.chunk_size,
            use_cache=self.cfg.data.use_cache,
            max_samples=getattr(self.cfg.data, "max_samples", None),
            prompt_token_id=self.pseudo_token_id,
            prompt_seq_len=self.prompt_seq_len,
            split_template=self.cfg.data.split_template
        )
        return datasetbuilder

    def process_batch(self, batch):
        """Build the batch."""

        keys = [
            'text_enc', 'text_dec', 'template', 'labels',
            'loss_mask', 'enc_mask', 'dec_mask', 'enc_dec_mask',
            'task_ids', 'prompt_ids'
        ]
        datatype = torch.int64

        data = batch
        data_b = tensor_parallel.broadcast_data(keys, data, datatype)

        # Unpack.
        tokens_enc = data_b['text_enc'].long()
        tokens_dec = data_b['text_dec'].long()
        labels = data_b['labels'].long()
        loss_mask = data_b['loss_mask'].float()

        enc_mask = data_b['enc_mask'] < 0.5
        dec_mask = data_b['dec_mask'] < 0.5
        enc_dec_mask = data_b['enc_dec_mask'] < 0.5

        # T0 specific
        task_ids = data_b['task_ids'].long()
        prompt_ids = data_b['prompt_ids'].long()

        # T0' specific
        tokens_prompt = data_b['template'].long()

        return tokens_enc, tokens_dec, loss_mask, labels, enc_mask, dec_mask, \
               enc_dec_mask, task_ids, prompt_ids, tokens_prompt<|MERGE_RESOLUTION|>--- conflicted
+++ resolved
@@ -110,20 +110,11 @@
             label = [id for id in label if id not in self.model.tokenizer.additional_special_tokens_ids]
             pred = self.model.tokenizer.ids_to_text(pred)
             label = self.model.tokenizer.ids_to_text(label)
-<<<<<<< HEAD
-            key = f'task{guid.item()}_prompt{prompt_id.item()}'
-            if not self.acc_metric_dict.__contains__(key):
-                self.acc_metric_dict[key] = ExactStringPerCategoryMatchMetric().to(self.device)
-            _ = self.acc_metric_dict[key](pred, label)
-=======
             task_id = task_id.item()
             prompt_id = prompt_id.item()
             if not self.acc_metric_dict.__contains__(task_id):
-                self.acc_metric_dict[task_id] = {}
-            if not self.acc_metric_dict[task_id].__contains__(prompt_id):
-                self.acc_metric_dict[task_id][prompt_id] = ExactStringMatchMetric().to(self.device)
-            _ = self.acc_metric_dict[task_id][prompt_id](pred, label)
->>>>>>> 58bfe18c
+                self.acc_metric_dict[task_id] = ExactStringPerCategoryMatchMetric().to(self.device)
+            _ = self.acc_metric_dict[task_id](pred, label, prompt_id)
 
     def inference_step(self, batch, batch_idx):
         loss = self.model.validation_step(batch, batch_idx)
@@ -150,6 +141,7 @@
             task_name = get_task_name(task_id)
             assert task_name in accuracies_losses
             accuracies_losses[task_name]['accuracies'] = {}
+            accuracies = self.acc_metric_dict[task_id].compute()
             for prompt_id in self.acc_metric_dict[task_id].keys():
                 accuracy = self.acc_metric_dict[task_id][prompt_id].compute()
                 if torch.any(torch.isnan(accuracy)):
