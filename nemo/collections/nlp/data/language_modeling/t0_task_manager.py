--- conflicted
+++ resolved
@@ -1,125 +1,121 @@
-#TODO: implement a better task manager
-import os
-
-TEMPLATE_CHUNK_NAME = 'template'
-ORIG_TXT_CHUNK_NAME = 'original_text'
-
-special_splits = {
-    'anli': {
-        'train': ['train_r1', 'train_r2', 'train_r3'],
-        'test': ['test_r1', 'test_r2', 'test_r3'],
-        'validation': ['dev_r1', 'dev_r2', 'dev_r3']
-    }
-}
-
-t0_debug = {
-<<<<<<< HEAD
-    'xsum': None
-=======
-    #"dummy_dataset": ["0", "1", "2", "3", "4", "5", "6", "7", "8", "9"],
-    #"dummy_dataset": ["10", "11"],
-    'app_reviews': None,
-    'cnn_dailymail': '3.0.0',
-    'race': ['high', 'middle'],
-    'yelp_review_full': None,
-    'super_glue': ['copa', 'boolq']
->>>>>>> 7f91a7db
-}
-
-t0_traindt_names_subset = {
-    # Multiple-Choice QA
-    'cos_e': 'v1.11', 'cosmos_qa': None, 'commonsense_qa': None, 'dream': None,
-    'qasc': None, 'quail': None, 'quarel': None, 'quartz': None,
-    'sciq': None, 'social_i_qa': None,
-    'wiki_hop': 'original', 'wiqa': None,
-    # Extractive QA
-    'adversarial_qa': ['dbidaf', 'dbert', 'droberta'],
-    'duorc': ['SelfRC', 'ParaphraseRC'], 'quoref': None, 'ropes': None,
-    # Closed-Book QA
-    'kilt_tasks': 'hotpotqa', 'wiki_qa': None,
-    # Structure-To-Text
-    'common_gen': None, 'wiki_bio': None,
-    # Sentiment
-    'amazon_polarity': None,
-    'app_reviews': None,
-    'imdb': None, 'rotten_tomatoes': None,
-    'yelp_review_full': None,
-    # Summarization
-    'cnn_dailymail': '3.0.0',
-    #'ccdv/cnn_dailymail': '3.0.0',
-    'gigaword': None,
-    'multi_news': None,
-    'samsum': None, 'xsum': None,
-    # Topic Classification
-    'ag_news': None, 'dbpedia_14': None, 'trec': None,
-    # Paraphrase Identification
-    'glue': ['mrpc', 'qqp'], 'paws': 'labeled_final'
-}
-t0p_traindt_names_subset = {
-    #Multiple-Choice QA
-    'openbookqa': 'main', 'piqa': None, 'race': ['high', 'middle'],
-    #Extractive QA
-    'squad_v2': None,
-    #Closed-Book QA
-    'ai2_arc': ['ARC-Challenge', 'ARC-Easy'], 'trivia_qa': 'unfiltered',
-    'web_questions': None
-}
-t0p_traindt_names_subset.update(t0_traindt_names_subset)
-
-t0pp_traindt_names_subset = {
-    'super_glue': ['copa', 'boolq', 'multirc', 'record', 'wic', 'wsc.fixed']
-}
-
-t0pp_traindt_names_subset.update(t0p_traindt_names_subset)
-
-t0_all_evaldt_names_subset = {
-    'anli': None, 'hellaswag': None,
-    'super_glue': ['cb', 'copa', 'rte', 'wic', 'wsc.fixed'],
-    'winogrande': 'winogrande_xl', 'story_cloze': '2016',
-}
-
-
-DATA_ORG = {
-    "t0_debug": t0_debug,
-    "t0_train": t0_traindt_names_subset,
-    "t0p_train": t0p_traindt_names_subset,
-    "t0pp_train": t0pp_traindt_names_subset,
-}
-
-
-# TODO: make this nicer
-task_ids_dict = {}
-id = 0
-for task_dict in [t0pp_traindt_names_subset, t0_all_evaldt_names_subset, t0_debug]:
-    for data_name, subsets in task_dict.items():
-        if not isinstance(subsets, list):
-            subsets = [subsets]
-        for subset in subsets:
-            subset = '' if subset is None else subset
-            task_name = "%s-%s" % (data_name, subset)
-            if task_name not in task_ids_dict:
-                task_ids_dict[task_name] = id
-                id += 1
-
-
-def get_data_paths_and_splits(main_splits, data_dir, file_name, dt_name):
-    """Handles paths to train/test/validation directories as well as special splits"""
-    if not isinstance(main_splits, list):
-        main_splits = [main_splits]
-    if dt_name in special_splits:
-        splits = [ns for s in main_splits for ns in special_splits[dt_name][s]]
-        split_dirs = ['train' if 'train' in n else 'test' if 'test' in n else 'validation' for n in splits]
-    else:
-        splits = main_splits
-        split_dirs = main_splits
-    save_paths = [
-        os.path.join(data_dir, split_dir, split + file_name) for split_dir, split in zip(split_dirs, splits)
-    ]
-    return splits, save_paths
-
-
-def get_task_id(task_name, subset):
-    """Creates a uniques tasks id"""
-    subset = '' if subset is None else subset
-    task_subset_name = "%s-%s" % (task_name, subset)
+#TODO: implement a better task manager
+import os
+
+TEMPLATE_CHUNK_NAME = 'template'
+ORIG_TXT_CHUNK_NAME = 'original_text'
+
+special_splits = {
+    'anli': {
+        'train': ['train_r1', 'train_r2', 'train_r3'],
+        'test': ['test_r1', 'test_r2', 'test_r3'],
+        'validation': ['dev_r1', 'dev_r2', 'dev_r3']
+    }
+}
+
+t0_debug = {
+    #"dummy_dataset": ["0", "1", "2", "3", "4", "5", "6", "7", "8", "9"],
+    #"dummy_dataset": ["10", "11"],
+    'app_reviews': None,
+    'cnn_dailymail': '3.0.0',
+    'race': ['high', 'middle'],
+    'yelp_review_full': None,
+    'super_glue': ['copa', 'boolq']
+}
+
+t0_traindt_names_subset = {
+    # Multiple-Choice QA
+    'cos_e': 'v1.11', 'cosmos_qa': None, 'commonsense_qa': None, 'dream': None,
+    'qasc': None, 'quail': None, 'quarel': None, 'quartz': None,
+    'sciq': None, 'social_i_qa': None,
+    'wiki_hop': 'original', 'wiqa': None,
+    # Extractive QA
+    'adversarial_qa': ['dbidaf', 'dbert', 'droberta'],
+    'duorc': ['SelfRC', 'ParaphraseRC'], 'quoref': None, 'ropes': None,
+    # Closed-Book QA
+    'kilt_tasks': 'hotpotqa', 'wiki_qa': None,
+    # Structure-To-Text
+    'common_gen': None, 'wiki_bio': None,
+    # Sentiment
+    'amazon_polarity': None,
+    'app_reviews': None,
+    'imdb': None, 'rotten_tomatoes': None,
+    'yelp_review_full': None,
+    # Summarization
+    'cnn_dailymail': '3.0.0',
+    #'ccdv/cnn_dailymail': '3.0.0',
+    'gigaword': None,
+    'multi_news': None,
+    'samsum': None, 'xsum': None,
+    # Topic Classification
+    'ag_news': None, 'dbpedia_14': None, 'trec': None,
+    # Paraphrase Identification
+    'glue': ['mrpc', 'qqp'], 'paws': 'labeled_final'
+}
+t0p_traindt_names_subset = {
+    #Multiple-Choice QA
+    'openbookqa': 'main', 'piqa': None, 'race': ['high', 'middle'],
+    #Extractive QA
+    'squad_v2': None,
+    #Closed-Book QA
+    'ai2_arc': ['ARC-Challenge', 'ARC-Easy'], 'trivia_qa': 'unfiltered',
+    'web_questions': None
+}
+t0p_traindt_names_subset.update(t0_traindt_names_subset)
+
+t0pp_traindt_names_subset = {
+    'super_glue': ['copa', 'boolq', 'multirc', 'record', 'wic', 'wsc.fixed']
+}
+
+t0pp_traindt_names_subset.update(t0p_traindt_names_subset)
+
+t0_all_evaldt_names_subset = {
+    'anli': None, 'hellaswag': None,
+    'super_glue': ['cb', 'copa', 'rte', 'wic', 'wsc.fixed'],
+    'winogrande': 'winogrande_xl', 'story_cloze': '2016',
+}
+
+
+DATA_ORG = {
+    "t0_debug": t0_debug,
+    "t0_train": t0_traindt_names_subset,
+    "t0p_train": t0p_traindt_names_subset,
+    "t0pp_train": t0pp_traindt_names_subset,
+}
+
+
+# TODO: make this nicer
+task_ids_dict = {}
+id = 0
+for task_dict in [t0pp_traindt_names_subset, t0_all_evaldt_names_subset, t0_debug]:
+    for data_name, subsets in task_dict.items():
+        if not isinstance(subsets, list):
+            subsets = [subsets]
+        for subset in subsets:
+            subset = '' if subset is None else subset
+            task_name = "%s-%s" % (data_name, subset)
+            if task_name not in task_ids_dict:
+                task_ids_dict[task_name] = id
+                id += 1
+
+
+def get_data_paths_and_splits(main_splits, data_dir, file_name, dt_name):
+    """Handles paths to train/test/validation directories as well as special splits"""
+    if not isinstance(main_splits, list):
+        main_splits = [main_splits]
+    if dt_name in special_splits:
+        splits = [ns for s in main_splits for ns in special_splits[dt_name][s]]
+        split_dirs = ['train' if 'train' in n else 'test' if 'test' in n else 'validation' for n in splits]
+    else:
+        splits = main_splits
+        split_dirs = main_splits
+    save_paths = [
+        os.path.join(data_dir, split_dir, split + file_name) for split_dir, split in zip(split_dirs, splits)
+    ]
+    return splits, save_paths
+
+
+def get_task_id(task_name, subset):
+    """Creates a uniques tasks id"""
+    subset = '' if subset is None else subset
+    task_subset_name = "%s-%s" % (task_name, subset)
     return task_ids_dict[task_subset_name]