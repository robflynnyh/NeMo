# Copyright (c) 2020, NVIDIA CORPORATION.  All rights reserved.
#
# Licensed under the Apache License, Version 2.0 (the "License");
# you may not use this file except in compliance with the License.
# You may obtain a copy of the License at
#
#     http://www.apache.org/licenses/LICENSE-2.0
#
# Unless required by applicable law or agreed to in writing, software
# distributed under the License is distributed on an "AS IS" BASIS,
# WITHOUT WARRANTIES OR CONDITIONS OF ANY KIND, either express or implied.
# See the License for the specific language governing permissions and
# limitations under the License.
import json
import math
import os
from copy import deepcopy

import numpy as np
import omegaconf
import soundfile as sf
import torch
from pyannote.core import Annotation, Segment, Timeline
from pyannote.metrics.diarization import DiarizationErrorRate
from tqdm import tqdm

from nemo.collections.asr.parts.utils.nmesc_clustering import COSclustering
from nemo.utils import logging


"""
This file contains all the utility functions required for speaker embeddings part in diarization scripts
"""


def get_uniqname_from_filepath(filepath):
    "return base name from provided filepath"
    if type(filepath) is str:
        basename = os.path.basename(filepath).rsplit('.', 1)[0]
        return basename
    else:
        raise TypeError("input must be filepath string")


def audio_rttm_map(manifest):
    """
    This function creates AUDIO_RTTM_MAP which is used by all diarization components to extract embeddings,
    cluster and unify time stamps
    input: manifest file that contains keys audio_filepath, rttm_filepath if exists, text, num_speakers if known and uem_filepath if exists

    returns:
    AUDIO_RTTM_MAP (dict) : A dictionary with keys of uniq id, which is being used to map audio files and corresponding rttm files
    """

    AUDIO_RTTM_MAP = {}
    with open(manifest, 'r') as inp_file:
        lines = inp_file.readlines()
        logging.info("Number of files to diarize: {}".format(len(lines)))
        for line in lines:
            line = line.strip()
            dic = json.loads(line)

            meta = {
                'audio_filepath': dic['audio_filepath'],
                'rttm_filepath': dic.get('rttm_filepath', None),
                'duration': dic.get('duration', None),
                'text': dic.get('text', None),
                'num_speakers': dic.get('num_speakers', None),
                'uem_filepath': dic.get('uem_filepath', None),
                'ctm_filepath': dic.get('ctm_filepath', None),
            }

            uniqname = get_uniqname_from_filepath(filepath=meta['audio_filepath'])

            if uniqname not in AUDIO_RTTM_MAP:
                AUDIO_RTTM_MAP[uniqname] = meta
            else:
                raise KeyError(
                    "file {} is already part AUDIO_RTTM_Map, it might be duplicated".format(meta['audio_filepath'])
                )

    return AUDIO_RTTM_MAP


def parse_scale_configs(window_lengths_in_sec, shift_lengths_in_sec, multiscale_weights):
    """
    Check whether multiscale parameters are provided correctly. window_lengths_in_sec, shift_lengfhs_in_sec and
    multiscale_weights should be all provided in omegaconf.listconfig.ListConfig type. In addition, the scales
    should be provided in descending order, from the longest scale to the base scale (the shortest).

    Example:
        Single-scale setting:
            parameters.window_length_in_sec=1.5
            parameters.shift_length_in_sec=0.75
            parameters.multiscale_weights=null

        Multiscale setting (base scale - window_length 0.5 s and shift_length 0.25):
            parameters.window_length_in_sec=[1.5,1.0,0.5]
            parameters.shift_length_in_sec=[0.75,0.5,0.25]
            parameters.multiscale_weights=[0.33,0.33,0.33]

    In addition, you can also specify session-by-session multiscale weight. In this case, each dictionary key
    points to different weights.
    """
    checkFloatConfig = [type(var) == float for var in (window_lengths_in_sec, shift_lengths_in_sec)]
    checkListConfig = [
        type(var) == type(omegaconf.listconfig.ListConfig([]))
        for var in (window_lengths_in_sec, shift_lengths_in_sec, multiscale_weights)
    ]
    if all(checkListConfig) or all(checkFloatConfig):

        # If bare floating numbers are provided, convert them to list format.
        if all(checkFloatConfig):
            window_lengths, shift_lengths, multiscale_weights = (
                [window_lengths_in_sec],
                [shift_lengths_in_sec],
                [1.0],
            )
        else:
            window_lengths, shift_lengths, multiscale_weights = (
                window_lengths_in_sec,
                shift_lengths_in_sec,
                multiscale_weights,
            )

        length_check = (
            len(set([len(window_lengths), len(shift_lengths), len(multiscale_weights)])) == 1
            and len(multiscale_weights) > 0
        )
        scale_order_check = (
            window_lengths == sorted(window_lengths)[::-1] and shift_lengths == sorted(shift_lengths)[::-1]
        )

        # Check whether window lengths are longer than shift lengths
        if len(window_lengths) > 1:
            shift_length_check = all([w > s for w, s in zip(window_lengths, shift_lengths)]) == True
        else:
            shift_length_check = window_lengths[0] > shift_lengths[0]

        multiscale_args_dict = {}
        if all([length_check, scale_order_check, shift_length_check]) == True:
            if len(window_lengths) > 1:
                multiscale_args_dict['scale_dict'] = {
                    k: (w, s) for k, (w, s) in enumerate(zip(window_lengths, shift_lengths))
                }
            else:
                multiscale_args_dict['scale_dict'] = {0: (window_lengths[0], shift_lengths[0])}
            multiscale_args_dict['multiscale_weights'] = multiscale_weights
            return multiscale_args_dict
        else:
            raise ValueError('Multiscale parameters are not properly setup.')

    elif any(checkListConfig):
        raise ValueError(
            'You must provide list config for all three parameters: window, shift and multiscale weights.'
        )
    else:
        return None


def get_embs_and_timestamps(multiscale_embeddings_and_timestamps, multiscale_args_dict):
    """
    The embeddings and timestamps in multiscale_embeddings_and_timestamps dictionary are
    indexed by scale index. This function rearranges the extracted speaker embedding and
    timestamps by unique ID to make the further processing more convenient.

    Args:
        multiscale_embeddings_and_timestamps (dict):
            Dictionary of embeddings and timestamps for each scale.
        multiscale_args_dict (dict):
            Dictionary of scale information: window, shift and multiscale weights.

    Returns:
        embs_and_timestamps (dict)
            A dictionary containing embeddings and timestamps of each scale, indexed by unique ID.
    """
    embs_and_timestamps = {
        uniq_id: {'multiscale_weights': [], 'scale_dict': {}}
        for uniq_id in multiscale_embeddings_and_timestamps[0][0].keys()
    }
    for scale_idx in sorted(multiscale_args_dict['scale_dict'].keys()):
        embeddings, time_stamps = multiscale_embeddings_and_timestamps[scale_idx]
        for uniq_id in embeddings.keys():
<<<<<<< HEAD
            if uniq_id in multiscale_args_dict['multiscale_weights']:
                embs_and_timestamps[uniq_id]['multiscale_weights'] = multiscale_args_dict['multiscale_weights'][uniq_id]
            else:
                embs_and_timestamps[uniq_id]['multiscale_weights'] = multiscale_args_dict['multiscale_weights']
=======
            embs_and_timestamps[uniq_id]['multiscale_weights'] = (
                torch.tensor(multiscale_args_dict['multiscale_weights']).unsqueeze(0).half()
            )
>>>>>>> 0be1e945
            assert len(embeddings[uniq_id]) == len(time_stamps[uniq_id])
            embs_and_timestamps[uniq_id]['scale_dict'][scale_idx] = {
                'embeddings': embeddings[uniq_id],
                'time_stamps': time_stamps[uniq_id],
            }

    return embs_and_timestamps


def get_contiguous_stamps(stamps):
    """
    Return contiguous time stamps
    """
    lines = deepcopy(stamps)
    contiguous_stamps = []
    for i in range(len(lines) - 1):
        start, end, speaker = lines[i].split()
        next_start, next_end, next_speaker = lines[i + 1].split()
        if float(end) > float(next_start):
            avg = str((float(next_start) + float(end)) / 2.0)
            lines[i + 1] = ' '.join([avg, next_end, next_speaker])
            contiguous_stamps.append(start + " " + avg + " " + speaker)
        else:
            contiguous_stamps.append(start + " " + end + " " + speaker)
    start, end, speaker = lines[-1].split()
    contiguous_stamps.append(start + " " + end + " " + speaker)
    return contiguous_stamps


def merge_stamps(lines):
    """
    merge time stamps of same speaker
    """
    stamps = deepcopy(lines)
    overlap_stamps = []
    for i in range(len(stamps) - 1):
        start, end, speaker = stamps[i].split()
        next_start, next_end, next_speaker = stamps[i + 1].split()
        if float(end) == float(next_start) and speaker == next_speaker:
            stamps[i + 1] = ' '.join([start, next_end, next_speaker])
        else:
            overlap_stamps.append(start + " " + end + " " + speaker)

    start, end, speaker = stamps[-1].split()
    overlap_stamps.append(start + " " + end + " " + speaker)

    return overlap_stamps


def labels_to_pyannote_object(labels, uniq_name=''):
    """
    converts labels to pyannote object to calculate DER and for visualization
    """
    annotation = Annotation(uri=uniq_name)
    for label in labels:
        start, end, speaker = label.strip().split()
        start, end = float(start), float(end)
        annotation[Segment(start, end)] = speaker

    return annotation


def uem_timeline_from_file(uem_file, uniq_name=''):
    """
    outputs pyannote timeline segments for uem file

     <UEM> file format
     UNIQ_SPEAKER_ID CHANNEL START_TIME END_TIME
    """
    timeline = Timeline(uri=uniq_name)
    with open(uem_file, 'r') as f:
        lines = f.readlines()
        for line in lines:
            line = line.strip()
            speaker_id, channel, start_time, end_time = line.split()
            timeline.add(Segment(float(start_time), float(end_time)))

    return timeline


def labels_to_rttmfile(labels, uniq_id, out_rttm_dir):
    """
    write rttm file with uniq_id name in out_rttm_dir with time_stamps in labels
    """
    filename = os.path.join(out_rttm_dir, uniq_id + '.rttm')
    with open(filename, 'w') as f:
        for line in labels:
            line = line.strip()
            start, end, speaker = line.split()
            duration = float(end) - float(start)
            start = float(start)
            log = 'SPEAKER {} 1   {:.3f}   {:.3f} <NA> <NA> {} <NA> <NA>\n'.format(uniq_id, start, duration, speaker)
            f.write(log)

    return filename


def rttm_to_labels(rttm_filename):
    """
    prepares time stamps label list from rttm file
    """
    labels = []
    with open(rttm_filename, 'r') as f:
        for line in f.readlines():
            rttm = line.strip().split()
            start, end, speaker = float(rttm[3]), float(rttm[4]) + float(rttm[3]), rttm[7]
            labels.append('{} {} {}'.format(start, end, speaker))
    return labels


def write_cluster_labels(base_scale_idx, lines_cluster_labels, out_rttm_dir):
    """

    Write cluster labels that are generated from clustering into a file.
    Args:
        base_scale_idx (int): The base scale index which is the highest scale index.
        lines_cluster_labels (list): The start and end time-stamps of each segment with the predicted cluster label.
        out_rttm_dir (str): The path where output rttm files are saved.
    """
    out_label_name = os.path.join(
        out_rttm_dir, '../speaker_outputs', f'subsegments_scale{base_scale_idx}_cluster.label'
    )
    with open(out_label_name, 'w') as f:
        for clus_label_line in lines_cluster_labels:
            f.write(clus_label_line)


def perform_clustering(embs_and_timestamps, AUDIO_RTTM_MAP, out_rttm_dir, clustering_params):
    """
    performs spectral clustering on embeddings with time stamps generated from VAD output

    Args:
        embs_and_timestamps (dict): This dictionary contains the following items indexed by unique IDs.
            'embeddings' : Embeddings with key as unique_id
            'time_stamps' : Time stamps list for each audio recording
        AUDIO_RTTM_MAP (dict): AUDIO_RTTM_MAP for mapping unique id with audio file path and rttm path
        out_rttm_dir (str): Path to write predicted rttms
        clustering_params (dict): clustering parameters provided through config that contains max_num_speakers (int),
        oracle_num_speakers (bool), max_rp_threshold(float), sparse_search_volume(int) and enhance_count_threshold (int)

    Returns:
        all_reference (list[uniq_name,Annotation]): reference annotations for score calculation
        all_hypothesis (list[uniq_name,Annotation]): hypothesis annotations for score calculation

    """
    all_hypothesis = []
    all_reference = []
    no_references = False
    max_num_speakers = clustering_params['max_num_speakers']
    lines_cluster_labels = []

    cuda = True
    if not torch.cuda.is_available():
        logging.warning("cuda=False, using CPU for Eigen decompostion. This might slow down the clustering process.")
        cuda = False

    for uniq_id, value in tqdm(AUDIO_RTTM_MAP.items()):
        if clustering_params.oracle_num_speakers:
            num_speakers = value.get('num_speakers', None)
            if num_speakers is None:
                raise ValueError("Provided option as oracle num of speakers but num_speakers in manifest is null")
        else:
            num_speakers = None

        cluster_labels = COSclustering(
            uniq_embs_and_timestamps=embs_and_timestamps[uniq_id],
            oracle_num_speakers=num_speakers,
            max_num_speaker=max_num_speakers,
            enhanced_count_thres=clustering_params.enhanced_count_thres,
            max_rp_threshold=clustering_params.max_rp_threshold,
            sparse_search_volume=clustering_params.sparse_search_volume,
            cuda=cuda,
        )

        base_scale_idx = max(embs_and_timestamps[uniq_id]['scale_dict'].keys())
        lines = embs_and_timestamps[uniq_id]['scale_dict'][base_scale_idx]['time_stamps']
        assert len(cluster_labels) == len(lines)
        for idx, label in enumerate(cluster_labels):
            tag = 'speaker_' + str(label)
            lines[idx] += tag
        a = get_contiguous_stamps(lines)
        labels = merge_stamps(a)
        # import ipdb; ipdb.set_trace()
        if out_rttm_dir:
            labels_to_rttmfile(labels, uniq_id, out_rttm_dir)
            lines_cluster_labels.extend([f'{uniq_id} {seg_line}\n' for seg_line in lines])
        hypothesis = labels_to_pyannote_object(labels, uniq_name=uniq_id)
        all_hypothesis.append([uniq_id, hypothesis])

        rttm_file = value.get('rttm_filepath', None)
        if rttm_file is not None and os.path.exists(rttm_file) and not no_references:
            ref_labels = rttm_to_labels(rttm_file)
            reference = labels_to_pyannote_object(ref_labels, uniq_name=uniq_id)
            all_reference.append([uniq_id, reference])
        else:
            no_references = True
            all_reference = []

    if out_rttm_dir:
        write_cluster_labels(base_scale_idx, lines_cluster_labels, out_rttm_dir)

    return all_reference, all_hypothesis


def score_labels(AUDIO_RTTM_MAP, all_reference, all_hypothesis, collar=0.25, ignore_overlap=True):
    """
    calculates DER, CER, FA and MISS

    Args:
    AUDIO_RTTM_MAP : Dictionary containing information provided from manifestpath
    all_reference (list[uniq_name,Annotation]): reference annotations for score calculation
    all_hypothesis (list[uniq_name,Annotation]): hypothesis annotations for score calculation

    Returns:
    metric (pyannote.DiarizationErrorRate): Pyannote Diarization Error Rate metric object. This object contains detailed scores of each audiofile.
    mapping (dict): Mapping dict containing the mapping speaker label for each audio input

    < Caveat >
    Unlike md-eval.pl, "no score" collar in pyannote.metrics is the maximum length of
    "no score" collar from left to right. Therefore, if 0.25s is applied for "no score"
    collar in md-eval.pl, 0.5s should be applied for pyannote.metrics.

    """
    metric = None
    if len(all_reference) == len(all_hypothesis):
        metric = DiarizationErrorRate(collar=2 * collar, skip_overlap=ignore_overlap)

        mapping_dict = {}
        for (reference, hypothesis) in zip(all_reference, all_hypothesis):
            ref_key, ref_labels = reference
            _, hyp_labels = hypothesis
            uem = AUDIO_RTTM_MAP[ref_key].get('uem_filepath', None)
            if uem is not None:
                uem = uem_timeline_from_file(uem_file=uem, uniq_name=ref_key)
            metric(ref_labels, hyp_labels, uem=uem, detailed=True)
            mapping_dict[ref_key] = metric.optimal_mapping(ref_labels, hyp_labels)

        DER = abs(metric)
        CER = metric['confusion'] / metric['total']
        FA = metric['false alarm'] / metric['total']
        MISS = metric['missed detection'] / metric['total']

        logging.info(
            "Cumulative Results for collar {} sec and ignore_overlap {}: \n FA: {:.4f}\t MISS {:.4f}\t \
                Diarization ER: {:.4f}\t, Confusion ER:{:.4f}".format(
                collar, ignore_overlap, FA, MISS, DER, CER
            )
        )

        return metric, mapping_dict
    else:
        logging.warning(
            "check if each ground truth RTTMs were present in provided manifest file. Skipping calculation of Diariazation Error Rate"
        )

        return None


def write_rttm2manifest(AUDIO_RTTM_MAP, manifest_file):
    """
    writes manifest file based on rttm files (or vad table out files). This manifest file would be used by 
    speaker diarizer to compute embeddings and cluster them. This function also takes care of overlap time stamps

    Args:
    AUDIO_RTTM_MAP: dict containing keys to uniqnames, that contains audio filepath and rttm_filepath as its contents,
    these are used to extract oracle vad timestamps.
    manifest (str): path to write manifest file

    Returns:
    manifest (str): path to write manifest file
    """

    with open(manifest_file, 'w') as outfile:
        for key in AUDIO_RTTM_MAP:
            rttm_filename = AUDIO_RTTM_MAP[key]['rttm_filepath']
            if rttm_filename and os.path.exists(rttm_filename):
                f = open(rttm_filename, 'r')
            else:
                raise FileNotFoundError(
                    "Requested to construct manifest from rttm with oracle VAD option or from NeMo VAD but received filename as {}".format(
                        rttm_filename
                    )
                )

            audio_path = AUDIO_RTTM_MAP[key]['audio_filepath']
            if AUDIO_RTTM_MAP[key].get('duration', None):
                max_duration = AUDIO_RTTM_MAP[key]['duration']
            else:
                sound = sf.SoundFile(audio_path)
                max_duration = sound.frames / sound.samplerate

            lines = f.readlines()
            time_tup = (-1, -1)
            for line in lines:
                vad_out = line.strip().split()
                if len(vad_out) > 3:
                    start, dur, _ = float(vad_out[3]), float(vad_out[4]), vad_out[7]
                else:
                    start, dur, _ = float(vad_out[0]), float(vad_out[1]), vad_out[2]
                start, dur = float("{:.3f}".format(start)), float("{:.3f}".format(dur))

                if start == 0 and dur == 0:  # No speech segments
                    continue
                else:

                    if time_tup[0] >= 0 and start > time_tup[1]:
                        dur2 = float("{:.3f}".format(time_tup[1] - time_tup[0]))
                        if time_tup[0] < max_duration and dur2 > 0:
                            meta = {
                                "audio_filepath": audio_path,
                                "offset": time_tup[0],
                                "duration": dur2,
                                "label": 'UNK',
                            }
                            json.dump(meta, outfile)
                            outfile.write("\n")
                        else:
                            logging.warning(
                                "RTTM label has been truncated since start is greater than duration of audio file"
                            )
                        time_tup = (start, start + dur)
                    else:
                        if time_tup[0] == -1:
                            end_time = start + dur
                            if end_time > max_duration:
                                end_time = max_duration
                            time_tup = (start, end_time)
                        else:
                            end_time = max(time_tup[1], start + dur)
                            if end_time > max_duration:
                                end_time = max_duration
                            time_tup = (min(time_tup[0], start), end_time)
            dur2 = float("{:.3f}".format(time_tup[1] - time_tup[0]))
            if time_tup[0] < max_duration and dur2 > 0:
                meta = {"audio_filepath": audio_path, "offset": time_tup[0], "duration": dur2, "label": 'UNK'}
                json.dump(meta, outfile)
                outfile.write("\n")
            else:
                logging.warning("RTTM label has been truncated since start is greater than duration of audio file")
            f.close()
    return manifest_file


def segments_manifest_to_subsegments_manifest(
    segments_manifest_file: str,
    subsegments_manifest_file: str = None,
    window: float = 1.5,
    shift: float = 0.75,
    min_subsegment_duration: float = 0.05,
):
    """
    Generate subsegments manifest from segments manifest file
    Args
    input:
        segments_manifest file (str): path to segments manifest file, typically from VAD output
        subsegments_manifest_file (str): path to output subsegments manifest file (default (None) : writes to current working directory)
        window (float): window length for segments to subsegments length
        shift (float): hop length for subsegments shift
        min_subsegments_duration (float): exclude subsegments smaller than this duration value

    output:
        returns path to subsegment manifest file
    """
    if subsegments_manifest_file is None:
        pwd = os.getcwd()
        subsegments_manifest_file = os.path.join(pwd, 'subsegments.json')

    with open(segments_manifest_file, 'r') as segments_manifest, open(
        subsegments_manifest_file, 'w'
    ) as subsegments_manifest:
        segments = segments_manifest.readlines()
        for segment in segments:
            segment = segment.strip()
            dic = json.loads(segment)
            audio, offset, duration, label = dic['audio_filepath'], dic['offset'], dic['duration'], dic['label']
            subsegments = get_subsegments(offset=offset, window=window, shift=shift, duration=duration)

            for subsegment in subsegments:
                start, dur = subsegment
                if dur > min_subsegment_duration:
                    meta = {"audio_filepath": audio, "offset": start, "duration": dur, "label": label}
                    json.dump(meta, subsegments_manifest)
                    subsegments_manifest.write("\n")

    return subsegments_manifest_file


def get_subsegments(offset: float, window: float, shift: float, duration: float):
    """
    return subsegments from a segment of audio file
    Args
    input:
        offset (float): start time of audio segment
        window (float): window length for segments to subsegments length
        shift (float): hop length for subsegments shift
        duration (float): duration of segment
    output:
        subsegments (List[tuple[float, float]]): subsegments generated for the segments as list of tuple of start and duration of each subsegment
    """
    subsegments = []
    start = offset
    slice_end = start + duration
    base = math.ceil((duration - window) / shift)
    slices = 1 if base < 0 else base + 1
    for slice_id in range(slices):
        end = start + window
        if end > slice_end:
            end = slice_end
        subsegments.append((start, end - start))
        start = offset + (slice_id + 1) * shift

    return subsegments


def embedding_normalize(embs, use_std=False, eps=1e-10):
    """
    mean and l2 length normalize the input speaker embeddings
    input:
        embs: embeddings of shape (Batch,emb_size)
    output:
        embs: normalized embeddings of shape (Batch,emb_size)
    """
    embs = embs - embs.mean(axis=0)
    if use_std:
        embs = embs / (embs.std(axis=0) + eps)
    embs_l2_norm = np.expand_dims(np.linalg.norm(embs, ord=2, axis=-1), axis=1)
    embs = embs / embs_l2_norm

    return embs<|MERGE_RESOLUTION|>--- conflicted
+++ resolved
@@ -181,16 +181,9 @@
     for scale_idx in sorted(multiscale_args_dict['scale_dict'].keys()):
         embeddings, time_stamps = multiscale_embeddings_and_timestamps[scale_idx]
         for uniq_id in embeddings.keys():
-<<<<<<< HEAD
-            if uniq_id in multiscale_args_dict['multiscale_weights']:
-                embs_and_timestamps[uniq_id]['multiscale_weights'] = multiscale_args_dict['multiscale_weights'][uniq_id]
-            else:
-                embs_and_timestamps[uniq_id]['multiscale_weights'] = multiscale_args_dict['multiscale_weights']
-=======
             embs_and_timestamps[uniq_id]['multiscale_weights'] = (
                 torch.tensor(multiscale_args_dict['multiscale_weights']).unsqueeze(0).half()
             )
->>>>>>> 0be1e945
             assert len(embeddings[uniq_id]) == len(time_stamps[uniq_id])
             embs_and_timestamps[uniq_id]['scale_dict'][scale_idx] = {
                 'embeddings': embeddings[uniq_id],
